[package]
name = "ark-r1cs-std"
version = "0.4.0"
authors = [ "arkworks contributors" ]
description = "A standard library for constraint system gadgets"
homepage = "https://arkworks.rs"
repository = "https://github.com/arkworks-rs/r1cs-std"
documentation = "https://docs.rs/ark-r1cs-std/"
keywords = ["zero-knowledge", "cryptography", "zkSNARK", "SNARK", "r1cs"]
categories = ["cryptography"]
include = ["Cargo.toml", "src", "README.md", "LICENSE-APACHE", "LICENSE-MIT"]
license = "MIT/Apache-2.0"
edition = "2021"
<<<<<<< HEAD
=======
resolver = "2"
>>>>>>> ed2d55e6

[dependencies]
ark-ff = { version = "0.4.0", default-features = false }
ark-ec = { version = "0.4.0", default-features = false }
ark-std = { version = "0.4.0", default-features = false }
ark-relations = { version = "0.4.0", default-features = false }

derivative = { version = "2", features = ["use_core"] }
tracing = { version = "0.1", default-features = false, features = [ "attributes" ] }
num-bigint = { version = "0.4", default-features = false }
num-traits = { version = "0.2", default-features = false }
num-integer = { version = "0.1.44", default-features = false }

[dev-dependencies]
ark-test-curves = { version = "0.4.0", default-features = false, features = ["bls12_381_scalar_field", "bls12_381_curve", "mnt4_753_scalar_field"] }
ark-poly = { version = "0.4.0", default-features = false }
paste = "1.0"
ark-bls12-377 = { version = "0.4.0", features = ["curve"], default-features = false  }
ark-bls12-381 = { version = "0.4.0", features = ["curve"], default-features = false  }
ark-mnt4-298 = { version = "0.4.0", features = ["curve"], default-features = false  }
ark-mnt4-753 = { version = "0.4.0", features = ["curve"], default-features = false  }
ark-mnt6-298 = { version = "0.4.0", default-features = false  }
ark-mnt6-753 = { version = "0.4.0", default-features = false  }
ark-pallas = { version = "0.4.0", features = ["curve"],  default-features = false  }
ark-bn254 = { version = "0.4.0", features = ["curve"], default-features = false  }

[features]
default = ["std"]
std = [ "ark-ff/std", "ark-relations/std", "ark-std/std", "num-bigint/std" ]
parallel = [ "std", "ark-ff/parallel", "ark-std/parallel"]

[[bench]]
name = "emulated-bench"
path = "benches/bench.rs"
harness = false

[profile.release]
opt-level = 3
lto = "thin"
incremental = true
panic = 'abort'

[profile.bench]
opt-level = 3
debug = false
rpath = false
lto = "thin"
incremental = true
debug-assertions = false

[profile.dev]
opt-level = 0
panic = 'abort'

[profile.test]
opt-level = 3
lto = "thin"
incremental = true
debug-assertions = true
debug = true

[patch.crates-io]
ark-ff = { git = "https://github.com/arkworks-rs/algebra/" }
ark-ec = { git = "https://github.com/arkworks-rs/algebra/" }
ark-poly = { git = "https://github.com/arkworks-rs/algebra/" }
ark-serialize = { git = "https://github.com/arkworks-rs/algebra/" }
ark-test-curves = { git = "https://github.com/arkworks-rs/algebra/" }
ark-bn254 = { git = "https://github.com/arkworks-rs/curves/" }
ark-bls12-377 = { git = "https://github.com/arkworks-rs/curves/" }
ark-bls12-381 = { git = "https://github.com/arkworks-rs/curves/" }
ark-mnt4-298 = { git = "https://github.com/arkworks-rs/curves/" }
ark-mnt4-753 = { git = "https://github.com/arkworks-rs/curves/" }
ark-mnt6-298 = { git = "https://github.com/arkworks-rs/curves/" }
ark-mnt6-753 = { git = "https://github.com/arkworks-rs/curves/" }
ark-pallas = { git = "https://github.com/arkworks-rs/curves/" }<|MERGE_RESOLUTION|>--- conflicted
+++ resolved
@@ -11,10 +11,7 @@
 include = ["Cargo.toml", "src", "README.md", "LICENSE-APACHE", "LICENSE-MIT"]
 license = "MIT/Apache-2.0"
 edition = "2021"
-<<<<<<< HEAD
-=======
 resolver = "2"
->>>>>>> ed2d55e6
 
 [dependencies]
 ark-ff = { version = "0.4.0", default-features = false }
