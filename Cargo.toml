--- conflicted
+++ resolved
@@ -74,10 +74,6 @@
 debug = true
 
 [patch.crates-io]
-<<<<<<< HEAD
-ark-ec = { git = 'https://github.com/arkworks-rs/algebra' }
-ark-ff = { git = 'https://github.com/arkworks-rs/algebra' }
-=======
 ark-ff = { git = "https://github.com/arkworks-rs/algebra/" }
 ark-ec = { git = "https://github.com/arkworks-rs/algebra/" }
 ark-poly = { git = "https://github.com/arkworks-rs/algebra/" }
@@ -89,5 +85,4 @@
 ark-mnt4-753 = { git = "https://github.com/arkworks-rs/curves/" }
 ark-mnt6-298 = { git = "https://github.com/arkworks-rs/curves/" }
 ark-mnt6-753 = { git = "https://github.com/arkworks-rs/curves/" }
-ark-pallas = { git = "https://github.com/arkworks-rs/curves/" }
->>>>>>> 529c8dc2
+ark-pallas = { git = "https://github.com/arkworks-rs/curves/" }