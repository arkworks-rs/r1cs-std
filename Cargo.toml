[package]
name = "ark-r1cs-std"
version = "0.5.0-alpha.0"
authors = [ "arkworks contributors" ]
description = "A standard library for constraint system gadgets"
homepage = "https://arkworks.rs"
repository = "https://github.com/arkworks-rs/r1cs-std"
documentation = "https://docs.rs/ark-r1cs-std/"
keywords = ["zero-knowledge", "cryptography", "zkSNARK", "SNARK", "r1cs"]
categories = ["cryptography"]
include = ["Cargo.toml", "src", "README.md", "LICENSE-APACHE", "LICENSE-MIT"]
license = "MIT/Apache-2.0"
edition = "2021"
resolver = "2"

[dependencies]
ark-ff = { version = "0.5.0-alpha", default-features = false }
ark-ec = { version = "0.5.0-alpha", default-features = false }
ark-std = { version = "0.5.0-alpha", default-features = false }
ark-relations = { version = "0.5.0-alpha", default-features = false }

educe = "0.6.0"
tracing = { version = "0.1", default-features = false, features = [ "attributes" ] }
num-bigint = { version = "0.4", default-features = false }
num-traits = { version = "0.2", default-features = false }
num-integer = { version = "0.1.44", default-features = false }

# [dev-dependencies]
# ark-test-curves = { version = "0.5.0-alpha", default-features = false, features = ["bls12_381_scalar_field", "bls12_381_curve", "mnt4_753_scalar_field"] }
# ark-poly = { version = "0.5.0-alpha", default-features = false }
# paste = "1.0"
# ark-bls12-377 = { version = "0.5.0-alpha", features = ["curve"], default-features = false  }
# ark-bls12-381 = { version = "0.5.0-alpha", features = ["curve"], default-features = false  }
# ark-mnt4-298 = { version = "0.5.0-alpha", features = ["curve"], default-features = false  }
# ark-mnt4-753 = { version = "0.5.0-alpha", features = ["curve"], default-features = false  }
# ark-mnt6-298 = { version = "0.5.0-alpha", default-features = false  }
# ark-mnt6-753 = { version = "0.5.0-alpha", default-features = false  }
# ark-pallas = { version = "0.5.0-alpha", features = ["curve"],  default-features = false  }
# ark-bn254 = { version = "0.5.0-alpha", features = ["curve"], default-features = false  }

[features]
default = ["std"]
std = [ "ark-ff/std", "ark-relations/std", "ark-std/std", "num-bigint/std" ]
parallel = [ "std", "ark-ff/parallel", "ark-std/parallel"]

[[bench]]
name = "emulated-bench"
path = "benches/bench.rs"
harness = false

[profile.release]
opt-level = 3
lto = "thin"
incremental = true
panic = 'abort'

[profile.bench]
opt-level = 3
debug = false
rpath = false
lto = "thin"
incremental = true
debug-assertions = false

[profile.dev]
opt-level = 0
panic = 'abort'

[profile.test]
opt-level = 3
lto = "thin"
incremental = true
debug-assertions = true
debug = true

[lints.rust]
unexpected_cfgs = { level = "warn", check-cfg = ['cfg(ci)'] }

[patch.crates-io]
ark-bn254 = { git = "https://github.com/arkworks-rs/curves/" }
ark-bls12-377 = { git = "https://github.com/arkworks-rs/curves/" }
ark-bls12-381 = { git = "https://github.com/arkworks-rs/curves/" }
ark-mnt4-298 = { git = "https://github.com/arkworks-rs/curves/" }
ark-mnt4-753 = { git = "https://github.com/arkworks-rs/curves/" }
ark-mnt6-298 = { git = "https://github.com/arkworks-rs/curves/" }
ark-mnt6-753 = { git = "https://github.com/arkworks-rs/curves/" }
ark-pallas = { git = "https://github.com/arkworks-rs/curves/" }
<<<<<<< HEAD
ark-relations = { git = "https://github.com/arkworks-rs/snark" }
=======
ark-std = { git = "https://github.com/arkworks-rs/std/" }
>>>>>>> dfdad2b7
<|MERGE_RESOLUTION|>--- conflicted
+++ resolved
@@ -85,8 +85,5 @@
 ark-mnt6-298 = { git = "https://github.com/arkworks-rs/curves/" }
 ark-mnt6-753 = { git = "https://github.com/arkworks-rs/curves/" }
 ark-pallas = { git = "https://github.com/arkworks-rs/curves/" }
-<<<<<<< HEAD
-ark-relations = { git = "https://github.com/arkworks-rs/snark" }
-=======
 ark-std = { git = "https://github.com/arkworks-rs/std/" }
->>>>>>> dfdad2b7
+ark-relations = { git = "https://github.com/arkworks-rs/snark" }