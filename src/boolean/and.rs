--- conflicted
+++ resolved
@@ -193,12 +193,8 @@
     use crate::{
         alloc::{AllocVar, AllocationMode},
         boolean::test_utils::run_binary_exhaustive,
-<<<<<<< HEAD
-        R1CSVar,
-=======
         prelude::EqGadget,
         GR1CSVar,
->>>>>>> 559ab8c2
     };
     use ark_relations::gr1cs::ConstraintSystem;
     use ark_test_curves::bls12_381::Fr;
