use crate::prelude::*;
use ark_ff::{Field, PrimeField};
<<<<<<< HEAD
use ark_relations::r1cs::SynthesisError;
use ark_std::vec::Vec;
=======
use ark_relations::gr1cs::SynthesisError;
>>>>>>> 559ab8c2

/// Specifies how to generate constraints that check for equality for two
/// variables of type `Self`.
pub trait EqGadget<F: Field> {
    /// Output a `Boolean` value representing whether `self.value() ==
    /// other.value()`.
    fn is_eq(&self, other: &Self) -> Result<Boolean<F>, SynthesisError>;

    /// Output a `Boolean` value representing whether `self.value() !=
    /// other.value()`.
    ///
    /// By default, this is defined as `self.is_eq(other)?.not()`.
    fn is_neq(&self, other: &Self) -> Result<Boolean<F>, SynthesisError> {
        Ok(!self.is_eq(other)?)
    }

    /// If `should_enforce == true`, enforce that `self` and `other` are equal;
    /// else, enforce a vacuously true statement.
    ///
    /// A safe default implementation is provided that generates the following
    /// constraints: `self.is_eq(other)?.conditional_enforce_equal(&Boolean:
    /// :TRUE, should_enforce)`.
    ///
    /// More efficient specialized implementation may be possible; implementors
    /// are encouraged to carefully analyze the efficiency and safety of these.
    #[tracing::instrument(target = "gr1cs", skip(self, other))]
    fn conditional_enforce_equal(
        &self,
        other: &Self,
        should_enforce: &Boolean<F>,
    ) -> Result<(), SynthesisError> {
        self.is_eq(&other)?
            .conditional_enforce_equal(&Boolean::TRUE, should_enforce)
    }

    /// Enforce that `self` and `other` are equal.
    ///
    /// A safe default implementation is provided that generates the following
    /// constraints: `self.conditional_enforce_equal(other,
    /// &Boolean::TRUE)`.
    ///
    /// More efficient specialized implementation may be possible; implementors
    /// are encouraged to carefully analyze the efficiency and safety of these.
    #[tracing::instrument(target = "gr1cs", skip(self, other))]
    fn enforce_equal(&self, other: &Self) -> Result<(), SynthesisError> {
        self.conditional_enforce_equal(other, &Boolean::TRUE)
    }

    /// If `should_enforce == true`, enforce that `self` and `other` are *not*
    /// equal; else, enforce a vacuously true statement.
    ///
    /// A safe default implementation is provided that generates the following
    /// constraints: `self.is_neq(other)?.conditional_enforce_equal(&
    /// Boolean::TRUE, should_enforce)`.
    ///
    /// More efficient specialized implementation may be possible; implementors
    /// are encouraged to carefully analyze the efficiency and safety of these.
    #[tracing::instrument(target = "gr1cs", skip(self, other))]
    fn conditional_enforce_not_equal(
        &self,
        other: &Self,
        should_enforce: &Boolean<F>,
    ) -> Result<(), SynthesisError> {
        self.is_neq(&other)?
            .conditional_enforce_equal(&Boolean::TRUE, should_enforce)
    }

    /// Enforce that `self` and `other` are *not* equal.
    ///
    /// A safe default implementation is provided that generates the following
    /// constraints: `self.conditional_enforce_not_equal(other,
    /// &Boolean::TRUE)`.
    ///
    /// More efficient specialized implementation may be possible; implementors
    /// are encouraged to carefully analyze the efficiency and safety of these.
    #[tracing::instrument(target = "gr1cs", skip(self, other))]
    fn enforce_not_equal(&self, other: &Self) -> Result<(), SynthesisError> {
        self.conditional_enforce_not_equal(other, &Boolean::TRUE)
    }
}

impl<T: EqGadget<F> + GR1CSVar<F>, F: PrimeField> EqGadget<F> for [T] {
    #[tracing::instrument(target = "gr1cs", skip(self, other))]
    fn is_eq(&self, other: &Self) -> Result<Boolean<F>, SynthesisError> {
        assert_eq!(self.len(), other.len());
        if self.is_empty() & other.is_empty() {
            Ok(Boolean::TRUE)
        } else {
            let mut results = Vec::with_capacity(self.len());
            for (a, b) in self.iter().zip(other) {
                results.push(a.is_eq(b)?);
            }
            Boolean::kary_and(&results)
        }
    }

    #[tracing::instrument(target = "gr1cs", skip(self, other))]
    fn conditional_enforce_equal(
        &self,
        other: &Self,
        condition: &Boolean<F>,
    ) -> Result<(), SynthesisError> {
        assert_eq!(self.len(), other.len());
        for (a, b) in self.iter().zip(other) {
            a.conditional_enforce_equal(b, condition)?;
        }
        Ok(())
    }

    #[tracing::instrument(target = "gr1cs", skip(self, other))]
    fn conditional_enforce_not_equal(
        &self,
        other: &Self,
        should_enforce: &Boolean<F>,
    ) -> Result<(), SynthesisError> {
        assert_eq!(self.len(), other.len());
        let some_are_different = self.is_neq(other)?;
        if [&some_are_different, should_enforce].is_constant() {
            assert!(some_are_different.value()?);
            Ok(())
        } else {
            let cs = [&some_are_different, should_enforce].cs();
            cs.enforce_r1cs_constraint(
                some_are_different.lc(),
                should_enforce.lc(),
                should_enforce.lc(),
            )
        }
    }
}

/// This blanket implementation just forwards to the impl on [`[T]`].
impl<T: EqGadget<F> + GR1CSVar<F>, F: PrimeField> EqGadget<F> for Vec<T> {
    #[tracing::instrument(target = "gr1cs", skip(self, other))]
    fn is_eq(&self, other: &Self) -> Result<Boolean<F>, SynthesisError> {
        self.as_slice().is_eq(other.as_slice())
    }

    #[tracing::instrument(target = "gr1cs", skip(self, other))]
    fn conditional_enforce_equal(
        &self,
        other: &Self,
        condition: &Boolean<F>,
    ) -> Result<(), SynthesisError> {
        self.as_slice()
            .conditional_enforce_equal(other.as_slice(), condition)
    }

    #[tracing::instrument(target = "gr1cs", skip(self, other))]
    fn conditional_enforce_not_equal(
        &self,
        other: &Self,
        should_enforce: &Boolean<F>,
    ) -> Result<(), SynthesisError> {
        self.as_slice()
            .conditional_enforce_not_equal(other.as_slice(), should_enforce)
    }
}

/// Dummy impl for `()`.
impl<F: Field> EqGadget<F> for () {
    /// Output a `Boolean` value representing whether `self.value() ==
    /// other.value()`.
    #[inline]
    fn is_eq(&self, _other: &Self) -> Result<Boolean<F>, SynthesisError> {
        Ok(Boolean::TRUE)
    }

    /// If `should_enforce == true`, enforce that `self` and `other` are equal;
    /// else, enforce a vacuously true statement.
    ///
    /// This is a no-op as `self.is_eq(other)?` is always `true`.
    #[tracing::instrument(target = "gr1cs", skip(self, _other))]
    fn conditional_enforce_equal(
        &self,
        _other: &Self,
        _should_enforce: &Boolean<F>,
    ) -> Result<(), SynthesisError> {
        Ok(())
    }

    /// Enforce that `self` and `other` are equal.
    ///
    /// This does not generate any constraints as `self.is_eq(other)?` is always
    /// `true`.
    #[tracing::instrument(target = "gr1cs", skip(self, _other))]
    fn enforce_equal(&self, _other: &Self) -> Result<(), SynthesisError> {
        Ok(())
    }
}

/// This blanket implementation just forwards to the impl on [`[T]`].
impl<T: EqGadget<F> + GR1CSVar<F>, F: PrimeField, const N: usize> EqGadget<F> for [T; N] {
    #[tracing::instrument(target = "gr1cs", skip(self, other))]
    fn is_eq(&self, other: &Self) -> Result<Boolean<F>, SynthesisError> {
        self.as_slice().is_eq(other.as_slice())
    }

    #[tracing::instrument(target = "gr1cs", skip(self, other))]
    fn conditional_enforce_equal(
        &self,
        other: &Self,
        condition: &Boolean<F>,
    ) -> Result<(), SynthesisError> {
        self.as_slice()
            .conditional_enforce_equal(other.as_slice(), condition)
    }

    #[tracing::instrument(target = "gr1cs", skip(self, other))]
    fn conditional_enforce_not_equal(
        &self,
        other: &Self,
        should_enforce: &Boolean<F>,
    ) -> Result<(), SynthesisError> {
        self.as_slice()
            .conditional_enforce_not_equal(other.as_slice(), should_enforce)
    }
}<|MERGE_RESOLUTION|>--- conflicted
+++ resolved
@@ -1,11 +1,7 @@
 use crate::prelude::*;
 use ark_ff::{Field, PrimeField};
-<<<<<<< HEAD
-use ark_relations::r1cs::SynthesisError;
+use ark_relations::gr1cs::SynthesisError;
 use ark_std::vec::Vec;
-=======
-use ark_relations::gr1cs::SynthesisError;
->>>>>>> 559ab8c2
 
 /// Specifies how to generate constraints that check for equality for two
 /// variables of type `Self`.
