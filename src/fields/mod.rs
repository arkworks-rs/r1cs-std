--- conflicted
+++ resolved
@@ -5,14 +5,10 @@
     ops::{Add, AddAssign, Mul, MulAssign, Sub, SubAssign},
 };
 
-<<<<<<< HEAD
-use crate::prelude::*;
-=======
 use crate::{
     convert::{ToBitsGadget, ToBytesGadget, ToConstraintFieldGadget},
     prelude::*,
 };
->>>>>>> 559ab8c2
 
 /// This module contains a generic implementation of cubic extension field
 /// variables. That is, it implements the R1CS equivalent of
