--- conflicted
+++ resolved
@@ -1,14 +1,4 @@
-<<<<<<< HEAD
-use super::params::get_params;
-use super::AllocatedNonNativeFieldVar;
-use super::{overhead, params::OptimizationType};
-use crate::eq::EqGadget;
-use crate::fields::fp::FpVar;
-use crate::fields::FieldVar;
-use crate::{alloc::AllocVar, boolean::Boolean, R1CSVar};
-use ark_ff::{biginteger::BigInteger, fields::FpConfig, BitIteratorBE, One, PrimeField, Zero};
-=======
-use super::{overhead, params::get_params, AllocatedNonNativeFieldVar};
+use super::{overhead, params::{get_params, OptimizationType}, AllocatedNonNativeFieldVar};
 use crate::{
     alloc::AllocVar,
     boolean::Boolean,
@@ -17,7 +7,6 @@
     R1CSVar,
 };
 use ark_ff::{biginteger::BigInteger, BitIteratorBE, One, PrimeField, Zero};
->>>>>>> bdffd136
 use ark_relations::{
     ns,
     r1cs::{ConstraintSystemRef, Result as R1CSResult},
@@ -88,19 +77,12 @@
         let mut bits_considered = Vec::with_capacity(num_bits);
         let limb_value = limb.value().unwrap_or_default();
 
-<<<<<<< HEAD
-        for b in BitIteratorBE::new(limb_value.into_repr()).skip(
-            <<BaseField as PrimeField>::Config as FpConfig>::REPR_SHAVE_BITS as usize
-                + (BaseField::size_in_bits() - num_bits),
-        ) {
-=======
         let num_bits_to_shave =
             BaseField::BigInt::NUM_LIMBS * 64 - (BaseField::MODULUS_BIT_SIZE as usize);
 
         for b in BitIteratorBE::new(limb_value.into_bigint())
             .skip(num_bits_to_shave + (BaseField::MODULUS_BIT_SIZE as usize - num_bits))
         {
->>>>>>> bdffd136
             bits_considered.push(b);
         }
 
@@ -152,14 +134,11 @@
         num_of_additions_over_normal_form: BaseField,
         optimization_type: OptimizationType,
     ) -> bool {
-        let params = get_params(
-            TargetField::size_in_bits(),
-            BaseField::size_in_bits(),
-            optimization_type,
-        );
+        let target_size = TargetField::MODULUS_BIT_SIZE as usize;
+        let base_size = BaseField::MODULUS_BIT_SIZE as usize;
+        let params = get_params(target_size, base_size, optimization_type);
         let surfeit = overhead!(num_of_additions_over_normal_form + BaseField::one()) + 1;
-
-        BaseField::size_in_bits() <= (2 * params.bits_per_limb + surfeit + 1)
+        base_size <= (2 * params.bits_per_limb + surfeit + 1)
     }
 
     /// Reduction to be enforced after additions
@@ -167,12 +146,6 @@
     pub fn post_add_reduce(
         elem: &mut AllocatedNonNativeFieldVar<TargetField, BaseField>,
     ) -> R1CSResult<()> {
-<<<<<<< HEAD
-        if Self::should_reduce_post_addition(
-            elem.num_of_additions_over_normal_form,
-            elem.get_optimization_type(),
-        ) {
-=======
         let params = get_params(
             TargetField::MODULUS_BIT_SIZE as usize,
             BaseField::MODULUS_BIT_SIZE as usize,
@@ -183,10 +156,7 @@
         if BaseField::MODULUS_BIT_SIZE as usize > 2 * params.bits_per_limb + surfeit + 1 {
             Ok(())
         } else {
->>>>>>> bdffd136
             Self::reduce(elem)
-        } else {
-            Ok(())
         }
     }
 
