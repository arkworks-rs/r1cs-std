<<<<<<< HEAD
use crate::fields::{cubic_extension::*, fp2::*, FieldWithVar};
use ark_ff::fields::{fp6_3over2::*, CubicExtConfig, Fp2};
=======
use crate::fields::{cubic_extension::*, fp2::*};
use ark_ff::{
    fields::{fp6_3over2::*, Fp2},
    CubicExtConfig,
};
>>>>>>> bdffd136
use ark_relations::r1cs::SynthesisError;
use ark_std::ops::MulAssign;

/// A sextic extension field constructed as the tower of a
/// cubic extension over a quadratic extension field.
/// This is the R1CS equivalent of `ark_ff::fp6_3over3::Fp6<P>`.
<<<<<<< HEAD
pub type Fp6Var<P> = CubicExtVar<Fp6ConfigWrapper<P>>;

type Fp<P> = <Fp6ConfigWrapper<P> as CubicExtConfig>::BasePrimeField;

impl<P: Fp6Config> CubicExtVarConfig for Fp6ConfigWrapper<P>
where
    Fp<P>: FieldWithVar,
{
=======
pub type Fp6Var<P> = CubicExtVar<Fp2Var<<P as Fp6Config>::Fp2Config>, Fp6ConfigWrapper<P>>;

impl<P: Fp6Config> CubicExtVarConfig<Fp2Var<P::Fp2Config>> for Fp6ConfigWrapper<P> {
>>>>>>> bdffd136
    fn mul_base_field_vars_by_frob_coeff(
        c1: &mut Fp2Var<P::Fp2Config>,
        c2: &mut Fp2Var<P::Fp2Config>,
        power: usize,
    ) {
        *c1 *= Self::FROBENIUS_COEFF_C1[power % Self::DEGREE_OVER_BASE_PRIME_FIELD];
        *c2 *= Self::FROBENIUS_COEFF_C2[power % Self::DEGREE_OVER_BASE_PRIME_FIELD];
    }
}

<<<<<<< HEAD
impl<P: Fp6Config> Fp6Var<P>
where
    Fp<P>: FieldWithVar,
{
=======
impl<P: Fp6Config> Fp6Var<P> {
>>>>>>> bdffd136
    /// Multiplies `self` by a sparse element which has `c0 == c2 == zero`.
    pub fn mul_by_0_c1_0(&self, c1: &Fp2Var<P::Fp2Config>) -> Result<Self, SynthesisError> {
        // Karatsuba multiplication
        // v0 = a0 * b0 = 0

        // v1 = a1 * b1
        let v1 = &self.c1 * c1;

        // v2 = a2 * b2 = 0

        let a1_plus_a2 = &self.c1 + &self.c2;
        let b1_plus_b2 = c1.clone();

        let a0_plus_a1 = &self.c0 + &self.c1;

        // c0 = (NONRESIDUE * ((a1 + a2)*(b1 + b2) - v1 - v2)) + v0
        //    = NONRESIDUE * ((a1 + a2) * b1 - v1)
        let c0 = &(a1_plus_a2 * &b1_plus_b2 - &v1) * P::NONRESIDUE;

        // c1 = (a0 + a1) * (b0 + b1) - v0 - v1 + NONRESIDUE * v2
        //    = (a0 + a1) * b1 - v1
        let c1 = a0_plus_a1 * c1 - &v1;
        // c2 = (a0 + a2) * (b0 + b2) - v0 - v2 + v1
        //    = v1
        let c2 = v1;
        Ok(Self::new(c0, c1, c2))
    }

    /// Multiplies `self` by a sparse element which has `c2 == zero`.
    pub fn mul_by_c0_c1_0(
        &self,
        c0: &Fp2Var<P::Fp2Config>,
        c1: &Fp2Var<P::Fp2Config>,
    ) -> Result<Self, SynthesisError> {
        let v0 = &self.c0 * c0;
        let v1 = &self.c1 * c1;
        // v2 = 0.

        let a1_plus_a2 = &self.c1 + &self.c2;
        let a0_plus_a1 = &self.c0 + &self.c1;
        let a0_plus_a2 = &self.c0 + &self.c2;

        let b1_plus_b2 = c1.clone();
        let b0_plus_b1 = c0 + c1;
        let b0_plus_b2 = c0.clone();

        let c0 = (&a1_plus_a2 * &b1_plus_b2 - &v1) * P::NONRESIDUE + &v0;

        let c1 = a0_plus_a1 * &b0_plus_b1 - &v0 - &v1;

        let c2 = a0_plus_a2 * &b0_plus_b2 - &v0 + &v1;

        Ok(Self::new(c0, c1, c2))
    }
}

<<<<<<< HEAD
impl<P: Fp6Config> MulAssign<Fp2<P::Fp2Config>> for Fp6Var<P>
where
    Fp<P>: FieldWithVar,
{
=======
impl<P: Fp6Config> MulAssign<Fp2<P::Fp2Config>> for Fp6Var<P> {
>>>>>>> bdffd136
    fn mul_assign(&mut self, other: Fp2<P::Fp2Config>) {
        self.c0 *= other;
        self.c1 *= other;
        self.c2 *= other;
    }
}<|MERGE_RESOLUTION|>--- conflicted
+++ resolved
@@ -1,20 +1,11 @@
-<<<<<<< HEAD
 use crate::fields::{cubic_extension::*, fp2::*, FieldWithVar};
 use ark_ff::fields::{fp6_3over2::*, CubicExtConfig, Fp2};
-=======
-use crate::fields::{cubic_extension::*, fp2::*};
-use ark_ff::{
-    fields::{fp6_3over2::*, Fp2},
-    CubicExtConfig,
-};
->>>>>>> bdffd136
 use ark_relations::r1cs::SynthesisError;
 use ark_std::ops::MulAssign;
 
 /// A sextic extension field constructed as the tower of a
 /// cubic extension over a quadratic extension field.
 /// This is the R1CS equivalent of `ark_ff::fp6_3over3::Fp6<P>`.
-<<<<<<< HEAD
 pub type Fp6Var<P> = CubicExtVar<Fp6ConfigWrapper<P>>;
 
 type Fp<P> = <Fp6ConfigWrapper<P> as CubicExtConfig>::BasePrimeField;
@@ -23,11 +14,6 @@
 where
     Fp<P>: FieldWithVar,
 {
-=======
-pub type Fp6Var<P> = CubicExtVar<Fp2Var<<P as Fp6Config>::Fp2Config>, Fp6ConfigWrapper<P>>;
-
-impl<P: Fp6Config> CubicExtVarConfig<Fp2Var<P::Fp2Config>> for Fp6ConfigWrapper<P> {
->>>>>>> bdffd136
     fn mul_base_field_vars_by_frob_coeff(
         c1: &mut Fp2Var<P::Fp2Config>,
         c2: &mut Fp2Var<P::Fp2Config>,
@@ -38,14 +24,10 @@
     }
 }
 
-<<<<<<< HEAD
 impl<P: Fp6Config> Fp6Var<P>
 where
     Fp<P>: FieldWithVar,
 {
-=======
-impl<P: Fp6Config> Fp6Var<P> {
->>>>>>> bdffd136
     /// Multiplies `self` by a sparse element which has `c0 == c2 == zero`.
     pub fn mul_by_0_c1_0(&self, c1: &Fp2Var<P::Fp2Config>) -> Result<Self, SynthesisError> {
         // Karatsuba multiplication
@@ -102,14 +84,10 @@
     }
 }
 
-<<<<<<< HEAD
 impl<P: Fp6Config> MulAssign<Fp2<P::Fp2Config>> for Fp6Var<P>
 where
     Fp<P>: FieldWithVar,
 {
-=======
-impl<P: Fp6Config> MulAssign<Fp2<P::Fp2Config>> for Fp6Var<P> {
->>>>>>> bdffd136
     fn mul_assign(&mut self, other: Fp2<P::Fp2Config>) {
         self.c0 *= other;
         self.c1 *= other;
