--- conflicted
+++ resolved
@@ -6,11 +6,8 @@
 use core::borrow::Borrow;
 
 use crate::{
-<<<<<<< HEAD
+    boolean::AllocatedBool,
     convert::{ToBitsGadget, ToBytesGadget, ToConstraintFieldGadget},
-=======
-    boolean::AllocatedBool,
->>>>>>> 3cb9fdef
     fields::{FieldOpsBounds, FieldVar},
     prelude::*,
     Assignment, Vec,
