<<<<<<< HEAD
=======
use crate::{
    convert::{ToBitsGadget, ToBytesGadget, ToConstraintFieldGadget},
    fields::{fp::FpVar, FieldOpsBounds, FieldVar},
    prelude::*,
    Vec,
};
>>>>>>> 559ab8c2
use ark_ff::{
    fields::{CubicExtField, Field},
    CubicExtConfig, Zero,
};
<<<<<<< HEAD
use ark_relations::r1cs::{ConstraintSystemRef, Namespace, SynthesisError};
use ark_std::vec::Vec;
use core::{borrow::Borrow, marker::PhantomData};

use crate::{convert::ToConstraintFieldGadget, fields::fp::FpVar, prelude::*};
=======
use ark_relations::gr1cs::{ConstraintSystemRef, Namespace, SynthesisError};
use core::{borrow::Borrow, marker::PhantomData};
use educe::Educe;
>>>>>>> 559ab8c2

/// This struct is the `R1CS` equivalent of the cubic extension field type
/// in `ark-ff`, i.e. `ark_ff::CubicExtField`.
#[derive(Educe)]
#[educe(Debug, Clone)]
#[must_use]
pub struct CubicExtVar<BF: FieldVar<P::BaseField, P::BasePrimeField>, P: CubicExtVarConfig<BF>>
where
    for<'a> &'a BF: FieldOpsBounds<'a, P::BaseField, BF>,
{
    /// The zero-th coefficient of this field element.
    pub c0: BF,
    /// The first coefficient of this field element.
    pub c1: BF,
    /// The second coefficient of this field element.
    pub c2: BF,
    #[educe(Debug(ignore))]
    _params: PhantomData<P>,
}

/// This trait describes parameters that are used to implement arithmetic for
/// `CubicExtVar`.
pub trait CubicExtVarConfig<BF: FieldVar<Self::BaseField, Self::BasePrimeField>>:
    CubicExtConfig
where
    for<'a> &'a BF: FieldOpsBounds<'a, Self::BaseField, BF>,
{
    /// Multiply the base field of the `CubicExtVar` by the appropriate
    /// Frobenius coefficient. This is equivalent to
    /// `Self::mul_base_field_by_frob_coeff(c1, c2, power)`.
    fn mul_base_field_vars_by_frob_coeff(c1: &mut BF, c2: &mut BF, power: usize);
}

impl<BF: FieldVar<P::BaseField, P::BasePrimeField>, P: CubicExtVarConfig<BF>> CubicExtVar<BF, P>
where
    for<'a> &'a BF: FieldOpsBounds<'a, P::BaseField, BF>,
{
    /// Constructs a `CubicExtVar` from the underlying coefficients.
    #[inline]
    pub fn new(c0: BF, c1: BF, c2: BF) -> Self {
        let _params = PhantomData;
        Self {
            c0,
            c1,
            c2,
            _params,
        }
    }

    /// Multiplies a variable of the base field by the cubic nonresidue
    /// `P::NONRESIDUE` that is used to construct the extension field.
    #[inline]
    pub fn mul_base_field_by_nonresidue(fe: &BF) -> Result<BF, SynthesisError> {
        Ok(fe * P::NONRESIDUE)
    }

    /// Multiplies `self` by a constant from the base field.
    #[inline]
    pub fn mul_by_base_field_constant(&self, fe: P::BaseField) -> Self {
        let c0 = &self.c0 * fe;
        let c1 = &self.c1 * fe;
        let c2 = &self.c2 * fe;
        Self::new(c0, c1, c2)
    }

    /// Sets `self = self.mul_by_base_field_constant(fe)`.
    #[inline]
    pub fn mul_assign_by_base_field_constant(&mut self, fe: P::BaseField) {
        *self = (&*self).mul_by_base_field_constant(fe);
    }
}

impl<BF, P> GR1CSVar<P::BasePrimeField> for CubicExtVar<BF, P>
where
    BF: FieldVar<P::BaseField, P::BasePrimeField>,
    for<'a> &'a BF: FieldOpsBounds<'a, P::BaseField, BF>,
    P: CubicExtVarConfig<BF>,
{
    type Value = CubicExtField<P>;

    fn cs(&self) -> ConstraintSystemRef<P::BasePrimeField> {
        [&self.c0, &self.c1, &self.c2].cs()
    }

    #[inline]
    fn value(&self) -> Result<Self::Value, SynthesisError> {
        match (self.c0.value(), self.c1.value(), self.c2.value()) {
            (Ok(c0), Ok(c1), Ok(c2)) => Ok(CubicExtField::new(c0, c1, c2)),
            (..) => Err(SynthesisError::AssignmentMissing),
        }
    }
}

impl<BF, P> From<Boolean<P::BasePrimeField>> for CubicExtVar<BF, P>
where
    BF: FieldVar<P::BaseField, P::BasePrimeField>,
    for<'a> &'a BF: FieldOpsBounds<'a, P::BaseField, BF>,
    P: CubicExtVarConfig<BF>,
{
    fn from(other: Boolean<P::BasePrimeField>) -> Self {
        let c0 = BF::from(other);
        let c1 = BF::zero();
        let c2 = BF::zero();
        Self::new(c0, c1, c2)
    }
}

impl<'a, BF, P> FieldOpsBounds<'a, CubicExtField<P>, CubicExtVar<BF, P>> for CubicExtVar<BF, P>
where
    BF: FieldVar<P::BaseField, P::BasePrimeField>,
    for<'b> &'b BF: FieldOpsBounds<'b, P::BaseField, BF>,
    P: CubicExtVarConfig<BF>,
{
}
impl<'a, BF, P> FieldOpsBounds<'a, CubicExtField<P>, CubicExtVar<BF, P>> for &'a CubicExtVar<BF, P>
where
    BF: FieldVar<P::BaseField, P::BasePrimeField>,
    for<'b> &'b BF: FieldOpsBounds<'b, P::BaseField, BF>,
    P: CubicExtVarConfig<BF>,
{
}

impl<BF, P> FieldVar<CubicExtField<P>, P::BasePrimeField> for CubicExtVar<BF, P>
where
    BF: FieldVar<P::BaseField, P::BasePrimeField>,
    for<'a> &'a BF: FieldOpsBounds<'a, P::BaseField, BF>,
    P: CubicExtVarConfig<BF>,
{
    fn constant(other: CubicExtField<P>) -> Self {
        let c0 = BF::constant(other.c0);
        let c1 = BF::constant(other.c1);
        let c2 = BF::constant(other.c2);
        Self::new(c0, c1, c2)
    }

    fn zero() -> Self {
        let c0 = BF::zero();
        let c1 = BF::zero();
        let c2 = BF::zero();
        Self::new(c0, c1, c2)
    }

    fn one() -> Self {
        let c0 = BF::one();
        let c1 = BF::zero();
        let c2 = BF::zero();
        Self::new(c0, c1, c2)
    }

    #[inline]
    #[tracing::instrument(target = "gr1cs")]
    fn double(&self) -> Result<Self, SynthesisError> {
        let c0 = self.c0.double()?;
        let c1 = self.c1.double()?;
        let c2 = self.c2.double()?;
        Ok(Self::new(c0, c1, c2))
    }

    #[inline]
    #[tracing::instrument(target = "gr1cs")]
    fn negate(&self) -> Result<Self, SynthesisError> {
        let mut result = self.clone();
        result.c0.negate_in_place()?;
        result.c1.negate_in_place()?;
        result.c2.negate_in_place()?;
        Ok(result)
    }

    /// Use the Chung-Hasan asymmetric squaring formula.
    ///
    /// (Devegili OhEig Scott Dahab --- Multiplication and Squaring on
    /// Abstract Pairing-Friendly
    /// Fields.pdf; Section 4 (CH-SQR2))
    #[inline]
    #[tracing::instrument(target = "gr1cs")]
    fn square(&self) -> Result<Self, SynthesisError> {
        let a = self.c0.clone();
        let b = self.c1.clone();
        let c = self.c2.clone();

        let s0 = a.square()?;
        let ab = &a * &b;
        let s1 = ab.double()?;
        let s2 = (&a - &b + &c).square()?;
        let s3 = (&b * &c).double()?;
        let s4 = c.square()?;

        let c0 = Self::mul_base_field_by_nonresidue(&s3)? + &s0;
        let c1 = Self::mul_base_field_by_nonresidue(&s4)? + &s1;
        let c2 = s1 + &s2 + &s3 - &s0 - &s4;

        Ok(Self::new(c0, c1, c2))
    }

    #[tracing::instrument(target = "gr1cs")]
    fn mul_equals(&self, other: &Self, result: &Self) -> Result<(), SynthesisError> {
        // Karatsuba multiplication for cubic extensions:
        //     v0 = A.c0 * B.c0
        //     v1 = A.c1 * B.c1
        //     v2 = A.c2 * B.c2
        //     result.c0 = v0 + β((a1 + a2)(b1 + b2) − v1 − v2)
        //     result.c1 = (a0 + a1)(b0 + b1) − v0 − v1 + βv2
        //     result.c2 = (a0 + a2)(b0 + b2) − v0 + v1 − v2,
        // We enforce this with six constraints:
        //
        //     v0 = A.c0 * B.c0
        //     v1 = A.c1 * B.c1
        //     v2 = A.c2 * B.c2
        //
        //     result.c0 - v0 + \beta*(v1 + v2) = β(a1 + a2)(b1 + b2))
        //     result.c1 + v0 + v1 - βv2        = (a0 + a1)(b0 + b1)
        //     result.c2 + v0 - v1 + v2         = (a0 + a2)(b0 + b2)
        // Reference:
        // "Multiplication and Squaring on Pairing-Friendly Fields"
        // Devegili, OhEigeartaigh, Scott, Dahab
        //
        // This implementation adapted from
        // https://github.com/ZencashOfficial/ginger-lib/blob/development/r1cs/gadgets/std/src/fields/fp3.rs
        let v0 = &self.c0 * &other.c0;
        let v1 = &self.c1 * &other.c1;
        let v2 = &self.c2 * &other.c2;

        // Check c0
        let nr_a1_plus_a2 = (&self.c1 + &self.c2) * P::NONRESIDUE;
        let b1_plus_b2 = &other.c1 + &other.c2;
        let nr_v1 = &v1 * P::NONRESIDUE;
        let nr_v2 = &v2 * P::NONRESIDUE;
        let to_check = &result.c0 - &v0 + &nr_v1 + &nr_v2;
        nr_a1_plus_a2.mul_equals(&b1_plus_b2, &to_check)?;

        // Check c1
        let a0_plus_a1 = &self.c0 + &self.c1;
        let b0_plus_b1 = &other.c0 + &other.c1;
        let to_check = &result.c1 - &nr_v2 + &v0 + &v1;
        a0_plus_a1.mul_equals(&b0_plus_b1, &to_check)?;

        // Check c2
        let a0_plus_a2 = &self.c0 + &self.c2;
        let b0_plus_b2 = &other.c0 + &other.c2;
        let to_check = &result.c2 + &v0 - &v1 + &v2;
        a0_plus_a2.mul_equals(&b0_plus_b2, &to_check)?;
        Ok(())
    }

    #[tracing::instrument(target = "gr1cs")]
    fn frobenius_map(&self, power: usize) -> Result<Self, SynthesisError> {
        let mut result = self.clone();
        result.c0.frobenius_map_in_place(power)?;
        result.c1.frobenius_map_in_place(power)?;
        result.c2.frobenius_map_in_place(power)?;

        P::mul_base_field_vars_by_frob_coeff(&mut result.c1, &mut result.c2, power);
        Ok(result)
    }

    #[tracing::instrument(target = "gr1cs")]
    fn inverse(&self) -> Result<Self, SynthesisError> {
        let mode = if self.is_constant() {
            AllocationMode::Constant
        } else {
            AllocationMode::Witness
        };
        let inverse = Self::new_variable(
            self.cs(),
            || {
                self.value()
                    .map(|f| f.inverse().unwrap_or_else(CubicExtField::zero))
            },
            mode,
        )?;
        self.mul_equals(&inverse, &Self::one())?;
        Ok(inverse)
    }
}

impl_bounded_ops!(
    CubicExtVar<BF, P>,
    CubicExtField<P>,
    Add,
    add,
    AddAssign,
    add_assign,
    |this: &'a CubicExtVar<BF, P>, other: &'a CubicExtVar<BF, P>| {
        let c0 = &this.c0 + &other.c0;
        let c1 = &this.c1 + &other.c1;
        let c2 = &this.c2 + &other.c2;
        CubicExtVar::new(c0, c1, c2)
    },
    |this: &'a CubicExtVar<BF, P>, other: CubicExtField<P>| {
        this + CubicExtVar::constant(other)
    },
    (BF: FieldVar<P::BaseField, P::BasePrimeField>, P: CubicExtVarConfig<BF>),
    for<'b> &'b BF: FieldOpsBounds<'b, P::BaseField, BF>,
);
impl_bounded_ops!(
    CubicExtVar<BF, P>,
    CubicExtField<P>,
    Sub,
    sub,
    SubAssign,
    sub_assign,
    |this: &'a CubicExtVar<BF, P>, other: &'a CubicExtVar<BF, P>| {
        let c0 = &this.c0 - &other.c0;
        let c1 = &this.c1 - &other.c1;
        let c2 = &this.c2 - &other.c2;
        CubicExtVar::new(c0, c1, c2)
    },
    |this: &'a CubicExtVar<BF, P>, other: CubicExtField<P>| {
        this - CubicExtVar::constant(other)
    },
    (BF: FieldVar<P::BaseField, P::BasePrimeField>, P: CubicExtVarConfig<BF>),
    for<'b> &'b BF: FieldOpsBounds<'b, P::BaseField, BF>,
);
impl_bounded_ops!(
    CubicExtVar<BF, P>,
    CubicExtField<P>,
    Mul,
    mul,
    MulAssign,
    mul_assign,
    |this: &'a CubicExtVar<BF, P>, other: &'a CubicExtVar<BF, P>| {
        // Karatsuba multiplication for cubic extensions:
        //     v0 = A.c0 * B.c0
        //     v1 = A.c1 * B.c1
        //     v2 = A.c2 * B.c2
        //     result.c0 = v0 + β((a1 + a2)(b1 + b2) − v1 − v2)
        //     result.c1 = (a0 + a1)(b0 + b1) − v0 − v1 + βv2
        //     result.c2 = (a0 + a2)(b0 + b2) − v0 + v1 − v2,
        //
        // Reference:
        // "Multiplication and Squaring on Pairing-Friendly Fields"
        // Devegili, OhEigeartaigh, Scott, Dahab
        let v0 = &this.c0 * &other.c0;
        let v1 = &this.c1 * &other.c1;
        let v2 = &this.c2 * &other.c2;
        let c0 =
            (((&this.c1 + &this.c2) * (&other.c1 + &other.c2) - &v1 - &v2) * P::NONRESIDUE) + &v0 ;
        let c1 =
            (&this.c0 + &this.c1) * (&other.c0 + &other.c1) - &v0 - &v1 + (&v2 * P::NONRESIDUE);
        let c2 =
            (&this.c0 + &this.c2) * (&other.c0 + &other.c2) - &v0 + &v1 - &v2;

        CubicExtVar::new(c0, c1, c2)
    },
    |this: &'a CubicExtVar<BF, P>, other: CubicExtField<P>| {
        this * CubicExtVar::constant(other)
    },
    (BF: FieldVar<P::BaseField, P::BasePrimeField>, P: CubicExtVarConfig<BF>),
    for<'b> &'b BF: FieldOpsBounds<'b, P::BaseField, BF>,
);

impl<BF, P> EqGadget<P::BasePrimeField> for CubicExtVar<BF, P>
where
    BF: FieldVar<P::BaseField, P::BasePrimeField>,
    for<'a> &'a BF: FieldOpsBounds<'a, P::BaseField, BF>,
    P: CubicExtVarConfig<BF>,
{
    #[tracing::instrument(target = "gr1cs")]
    fn is_eq(&self, other: &Self) -> Result<Boolean<P::BasePrimeField>, SynthesisError> {
        let b0 = self.c0.is_eq(&other.c0)?;
        let b1 = self.c1.is_eq(&other.c1)?;
        let b2 = self.c2.is_eq(&other.c2)?;
        Ok(b0 & b1 & b2)
    }

    #[inline]
    #[tracing::instrument(target = "gr1cs")]
    fn conditional_enforce_equal(
        &self,
        other: &Self,
        condition: &Boolean<P::BasePrimeField>,
    ) -> Result<(), SynthesisError> {
        self.c0.conditional_enforce_equal(&other.c0, condition)?;
        self.c1.conditional_enforce_equal(&other.c1, condition)?;
        self.c2.conditional_enforce_equal(&other.c2, condition)?;
        Ok(())
    }

    #[inline]
    #[tracing::instrument(target = "gr1cs")]
    fn conditional_enforce_not_equal(
        &self,
        other: &Self,
        condition: &Boolean<P::BasePrimeField>,
    ) -> Result<(), SynthesisError> {
        let is_equal = self.is_eq(other)?;
        (is_equal & condition).enforce_equal(&Boolean::FALSE)
    }
}

impl<BF, P> ToBitsGadget<P::BasePrimeField> for CubicExtVar<BF, P>
where
    BF: FieldVar<P::BaseField, P::BasePrimeField>,
    for<'a> &'a BF: FieldOpsBounds<'a, P::BaseField, BF>,
    P: CubicExtVarConfig<BF>,
{
    #[tracing::instrument(target = "gr1cs")]
    fn to_bits_le(&self) -> Result<Vec<Boolean<P::BasePrimeField>>, SynthesisError> {
        let mut c0 = self.c0.to_bits_le()?;
        let mut c1 = self.c1.to_bits_le()?;
        let mut c2 = self.c2.to_bits_le()?;
        c0.append(&mut c1);
        c0.append(&mut c2);
        Ok(c0)
    }

    #[tracing::instrument(target = "gr1cs")]
    fn to_non_unique_bits_le(&self) -> Result<Vec<Boolean<P::BasePrimeField>>, SynthesisError> {
        let mut c0 = self.c0.to_non_unique_bits_le()?;
        let mut c1 = self.c1.to_non_unique_bits_le()?;
        let mut c2 = self.c2.to_non_unique_bits_le()?;
        c0.append(&mut c1);
        c0.append(&mut c2);
        Ok(c0)
    }
}

impl<BF, P> ToBytesGadget<P::BasePrimeField> for CubicExtVar<BF, P>
where
    BF: FieldVar<P::BaseField, P::BasePrimeField>,
    for<'a> &'a BF: FieldOpsBounds<'a, P::BaseField, BF>,
    P: CubicExtVarConfig<BF>,
{
    #[tracing::instrument(target = "gr1cs")]
    fn to_bytes_le(&self) -> Result<Vec<UInt8<P::BasePrimeField>>, SynthesisError> {
        let mut c0 = self.c0.to_bytes_le()?;
        let mut c1 = self.c1.to_bytes_le()?;
        let mut c2 = self.c2.to_bytes_le()?;
        c0.append(&mut c1);
        c0.append(&mut c2);

        Ok(c0)
    }

    #[tracing::instrument(target = "gr1cs")]
    fn to_non_unique_bytes_le(&self) -> Result<Vec<UInt8<P::BasePrimeField>>, SynthesisError> {
        let mut c0 = self.c0.to_non_unique_bytes_le()?;
        let mut c1 = self.c1.to_non_unique_bytes_le()?;
        let mut c2 = self.c2.to_non_unique_bytes_le()?;

        c0.append(&mut c1);
        c0.append(&mut c2);

        Ok(c0)
    }
}

impl<BF, P> ToConstraintFieldGadget<P::BasePrimeField> for CubicExtVar<BF, P>
where
    BF: FieldVar<P::BaseField, P::BasePrimeField>,
    for<'a> &'a BF: FieldOpsBounds<'a, P::BaseField, BF>,
    P: CubicExtVarConfig<BF>,
    BF: ToConstraintFieldGadget<P::BasePrimeField>,
{
    #[tracing::instrument(target = "gr1cs")]
    fn to_constraint_field(&self) -> Result<Vec<FpVar<P::BasePrimeField>>, SynthesisError> {
        let mut res = Vec::new();

        res.extend_from_slice(&self.c0.to_constraint_field()?);
        res.extend_from_slice(&self.c1.to_constraint_field()?);
        res.extend_from_slice(&self.c2.to_constraint_field()?);

        Ok(res)
    }
}

impl<BF, P> CondSelectGadget<P::BasePrimeField> for CubicExtVar<BF, P>
where
    BF: FieldVar<P::BaseField, P::BasePrimeField>,
    for<'a> &'a BF: FieldOpsBounds<'a, P::BaseField, BF>,
    P: CubicExtVarConfig<BF>,
{
    #[inline]
    #[tracing::instrument(target = "gr1cs")]
    fn conditionally_select(
        cond: &Boolean<P::BasePrimeField>,
        true_value: &Self,
        false_value: &Self,
    ) -> Result<Self, SynthesisError> {
        let c0 = BF::conditionally_select(cond, &true_value.c0, &false_value.c0)?;
        let c1 = BF::conditionally_select(cond, &true_value.c1, &false_value.c1)?;
        let c2 = BF::conditionally_select(cond, &true_value.c2, &false_value.c2)?;
        Ok(Self::new(c0, c1, c2))
    }
}

impl<BF, P> TwoBitLookupGadget<P::BasePrimeField> for CubicExtVar<BF, P>
where
    BF: FieldVar<P::BaseField, P::BasePrimeField>
        + TwoBitLookupGadget<P::BasePrimeField, TableConstant = P::BaseField>,
    for<'a> &'a BF: FieldOpsBounds<'a, P::BaseField, BF>,
    P: CubicExtVarConfig<BF>,
{
    type TableConstant = CubicExtField<P>;

    #[tracing::instrument(target = "gr1cs")]
    fn two_bit_lookup(
        b: &[Boolean<P::BasePrimeField>],
        c: &[Self::TableConstant],
    ) -> Result<Self, SynthesisError> {
        let c0s = c.iter().map(|f| f.c0).collect::<Vec<_>>();
        let c1s = c.iter().map(|f| f.c1).collect::<Vec<_>>();
        let c2s = c.iter().map(|f| f.c2).collect::<Vec<_>>();
        let c0 = BF::two_bit_lookup(b, &c0s)?;
        let c1 = BF::two_bit_lookup(b, &c1s)?;
        let c2 = BF::two_bit_lookup(b, &c2s)?;
        Ok(Self::new(c0, c1, c2))
    }
}

impl<BF, P> ThreeBitCondNegLookupGadget<P::BasePrimeField> for CubicExtVar<BF, P>
where
    BF: FieldVar<P::BaseField, P::BasePrimeField>
        + ThreeBitCondNegLookupGadget<P::BasePrimeField, TableConstant = P::BaseField>,
    for<'a> &'a BF: FieldOpsBounds<'a, P::BaseField, BF>,
    P: CubicExtVarConfig<BF>,
{
    type TableConstant = CubicExtField<P>;

    #[tracing::instrument(target = "gr1cs")]
    fn three_bit_cond_neg_lookup(
        b: &[Boolean<P::BasePrimeField>],
        b0b1: &Boolean<P::BasePrimeField>,
        c: &[Self::TableConstant],
    ) -> Result<Self, SynthesisError> {
        let c0s = c.iter().map(|f| f.c0).collect::<Vec<_>>();
        let c1s = c.iter().map(|f| f.c1).collect::<Vec<_>>();
        let c2s = c.iter().map(|f| f.c2).collect::<Vec<_>>();
        let c0 = BF::three_bit_cond_neg_lookup(b, b0b1, &c0s)?;
        let c1 = BF::three_bit_cond_neg_lookup(b, b0b1, &c1s)?;
        let c2 = BF::three_bit_cond_neg_lookup(b, b0b1, &c2s)?;
        Ok(Self::new(c0, c1, c2))
    }
}

impl<BF, P> AllocVar<CubicExtField<P>, P::BasePrimeField> for CubicExtVar<BF, P>
where
    BF: FieldVar<P::BaseField, P::BasePrimeField>,
    for<'a> &'a BF: FieldOpsBounds<'a, P::BaseField, BF>,
    P: CubicExtVarConfig<BF>,
{
    fn new_variable<T: Borrow<CubicExtField<P>>>(
        cs: impl Into<Namespace<P::BasePrimeField>>,
        f: impl FnOnce() -> Result<T, SynthesisError>,
        mode: AllocationMode,
    ) -> Result<Self, SynthesisError> {
        let ns = cs.into();
        let cs = ns.cs();

        use SynthesisError::*;
        let (c0, c1, c2) = match f() {
            Ok(fe) => (Ok(fe.borrow().c0), Ok(fe.borrow().c1), Ok(fe.borrow().c2)),
            Err(_) => (
                Err(AssignmentMissing),
                Err(AssignmentMissing),
                Err(AssignmentMissing),
            ),
        };

        let c0 = BF::new_variable(ark_relations::ns!(cs, "c0"), || c0, mode)?;
        let c1 = BF::new_variable(ark_relations::ns!(cs, "c1"), || c1, mode)?;
        let c2 = BF::new_variable(ark_relations::ns!(cs, "c2"), || c2, mode)?;
        Ok(Self::new(c0, c1, c2))
    }
}<|MERGE_RESOLUTION|>--- conflicted
+++ resolved
@@ -1,27 +1,16 @@
-<<<<<<< HEAD
-=======
 use crate::{
     convert::{ToBitsGadget, ToBytesGadget, ToConstraintFieldGadget},
     fields::{fp::FpVar, FieldOpsBounds, FieldVar},
     prelude::*,
     Vec,
 };
->>>>>>> 559ab8c2
 use ark_ff::{
     fields::{CubicExtField, Field},
     CubicExtConfig, Zero,
 };
-<<<<<<< HEAD
-use ark_relations::r1cs::{ConstraintSystemRef, Namespace, SynthesisError};
-use ark_std::vec::Vec;
-use core::{borrow::Borrow, marker::PhantomData};
-
-use crate::{convert::ToConstraintFieldGadget, fields::fp::FpVar, prelude::*};
-=======
 use ark_relations::gr1cs::{ConstraintSystemRef, Namespace, SynthesisError};
 use core::{borrow::Borrow, marker::PhantomData};
 use educe::Educe;
->>>>>>> 559ab8c2
 
 /// This struct is the `R1CS` equivalent of the cubic extension field type
 /// in `ark-ff`, i.e. `ark_ff::CubicExtField`.
