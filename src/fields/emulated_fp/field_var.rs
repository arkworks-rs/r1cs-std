use super::{params::OptimizationType, AllocatedEmulatedFpVar, MulResultVar};
<<<<<<< HEAD
use crate::{convert::ToConstraintFieldGadget, fields::fp::FpVar, prelude::*};
=======
use crate::{
    boolean::Boolean,
    convert::{ToBitsGadget, ToBytesGadget, ToConstraintFieldGadget},
    fields::{fp::FpVar, FieldVar},
    prelude::*,
    GR1CSVar,
};
>>>>>>> 559ab8c2
use ark_ff::{BigInteger, PrimeField};
use ark_relations::gr1cs::{ConstraintSystemRef, Namespace, Result as R1CSResult, SynthesisError};
use ark_std::{
    borrow::Borrow,
    hash::{Hash, Hasher},
    vec::Vec,
};

/// A gadget for representing non-native (`TargetF`) field elements over the
/// constraint field (`BaseF`).
#[derive(Clone, Debug)]
#[must_use]
pub enum EmulatedFpVar<TargetF: PrimeField, BaseF: PrimeField> {
    /// Constant
    Constant(TargetF),
    /// Allocated gadget
    Var(AllocatedEmulatedFpVar<TargetF, BaseF>),
}

impl<TargetF: PrimeField, BaseF: PrimeField> PartialEq for EmulatedFpVar<TargetF, BaseF> {
    fn eq(&self, other: &Self) -> bool {
        self.value()
            .unwrap_or_default()
            .eq(&other.value().unwrap_or_default())
    }
}

impl<TargetF: PrimeField, BaseF: PrimeField> Eq for EmulatedFpVar<TargetF, BaseF> {}

impl<TargetF: PrimeField, BaseF: PrimeField> Hash for EmulatedFpVar<TargetF, BaseF> {
    fn hash<H: Hasher>(&self, state: &mut H) {
        self.value().unwrap_or_default().hash(state);
    }
}

impl<TargetF: PrimeField, BaseF: PrimeField> GR1CSVar<BaseF> for EmulatedFpVar<TargetF, BaseF> {
    type Value = TargetF;

    fn cs(&self) -> ConstraintSystemRef<BaseF> {
        match self {
            Self::Constant(_) => ConstraintSystemRef::None,
            Self::Var(a) => a.cs(),
        }
    }

    fn value(&self) -> R1CSResult<Self::Value> {
        match self {
            Self::Constant(v) => Ok(*v),
            Self::Var(v) => v.value(),
        }
    }
}

impl<TargetF: PrimeField, BaseF: PrimeField> From<Boolean<BaseF>>
    for EmulatedFpVar<TargetF, BaseF>
{
    fn from(other: Boolean<BaseF>) -> Self {
        if let Boolean::Constant(b) = other {
            Self::Constant(<TargetF as From<u128>>::from(b as u128))
        } else {
            // `other` is a variable
            let one = Self::Constant(TargetF::one());
            let zero = Self::Constant(TargetF::zero());
            Self::conditionally_select(&other, &one, &zero).unwrap()
        }
    }
}

impl<TargetF: PrimeField, BaseF: PrimeField> From<AllocatedEmulatedFpVar<TargetF, BaseF>>
    for EmulatedFpVar<TargetF, BaseF>
{
    fn from(other: AllocatedEmulatedFpVar<TargetF, BaseF>) -> Self {
        Self::Var(other)
    }
}

impl<'a, TargetF: PrimeField, BaseF: PrimeField> FieldOpsBounds<'a, TargetF, Self>
    for EmulatedFpVar<TargetF, BaseF>
{
}

impl<'a, TargetF: PrimeField, BaseF: PrimeField>
    FieldOpsBounds<'a, TargetF, EmulatedFpVar<TargetF, BaseF>>
    for &'a EmulatedFpVar<TargetF, BaseF>
{
}

impl<TargetF: PrimeField, BaseF: PrimeField> FieldVar<TargetF, BaseF>
    for EmulatedFpVar<TargetF, BaseF>
{
    fn zero() -> Self {
        Self::Constant(TargetF::zero())
    }

    fn one() -> Self {
        Self::Constant(TargetF::one())
    }

    fn constant(v: TargetF) -> Self {
        Self::Constant(v)
    }

    #[tracing::instrument(target = "gr1cs")]
    fn negate(&self) -> R1CSResult<Self> {
        match self {
            Self::Constant(c) => Ok(Self::Constant(-*c)),
            Self::Var(v) => Ok(Self::Var(v.negate()?)),
        }
    }

    #[tracing::instrument(target = "gr1cs")]
    fn inverse(&self) -> R1CSResult<Self> {
        match self {
            Self::Constant(c) => Ok(Self::Constant(c.inverse().unwrap_or_default())),
            Self::Var(v) => Ok(Self::Var(v.inverse()?)),
        }
    }

    #[tracing::instrument(target = "gr1cs")]
    fn frobenius_map(&self, power: usize) -> R1CSResult<Self> {
        match self {
            Self::Constant(c) => Ok(Self::Constant({
                let mut tmp = *c;
                tmp.frobenius_map_in_place(power);
                tmp
            })),
            Self::Var(v) => Ok(Self::Var(v.frobenius_map(power)?)),
        }
    }
}

impl_bounded_ops!(
    EmulatedFpVar<TargetF, BaseF>,
    TargetF,
    Add,
    add,
    AddAssign,
    add_assign,
    |this: &'a EmulatedFpVar<TargetF, BaseF>, other: &'a EmulatedFpVar<TargetF, BaseF>| {
        use EmulatedFpVar::*;
        match (this, other) {
            (Constant(c1), Constant(c2)) => Constant(*c1 + c2),
            (Constant(c), Var(v)) | (Var(v), Constant(c)) => Var(v.add_constant(c).unwrap()),
            (Var(v1), Var(v2)) => Var(v1.add(v2).unwrap()),
        }
    },
    |this: &'a EmulatedFpVar<TargetF, BaseF>, other: TargetF| { this + &EmulatedFpVar::Constant(other) },
    (TargetF: PrimeField, BaseF: PrimeField),
);

impl_bounded_ops!(
    EmulatedFpVar<TargetF, BaseF>,
    TargetF,
    Sub,
    sub,
    SubAssign,
    sub_assign,
    |this: &'a EmulatedFpVar<TargetF, BaseF>, other: &'a EmulatedFpVar<TargetF, BaseF>| {
        use EmulatedFpVar::*;
        match (this, other) {
            (Constant(c1), Constant(c2)) => Constant(*c1 - c2),
            (Var(v), Constant(c)) => Var(v.sub_constant(c).unwrap()),
            (Constant(c), Var(v)) => Var(v.sub_constant(c).unwrap().negate().unwrap()),
            (Var(v1), Var(v2)) => Var(v1.sub(v2).unwrap()),
        }
    },
    |this: &'a EmulatedFpVar<TargetF, BaseF>, other: TargetF| {
        this - &EmulatedFpVar::Constant(other)
    },
    (TargetF: PrimeField, BaseF: PrimeField),
);

impl_bounded_ops!(
    EmulatedFpVar<TargetF, BaseF>,
    TargetF,
    Mul,
    mul,
    MulAssign,
    mul_assign,
    |this: &'a EmulatedFpVar<TargetF, BaseF>, other: &'a EmulatedFpVar<TargetF, BaseF>| {
        use EmulatedFpVar::*;
        match (this, other) {
            (Constant(c1), Constant(c2)) => Constant(*c1 * c2),
            (Constant(c), Var(v)) | (Var(v), Constant(c)) => Var(v.mul_constant(c).unwrap()),
            (Var(v1), Var(v2)) => Var(v1.mul(v2).unwrap()),
        }
    },
    |this: &'a EmulatedFpVar<TargetF, BaseF>, other: TargetF| {
        if other.is_zero() {
            EmulatedFpVar::zero()
        } else {
            this * &EmulatedFpVar::Constant(other)
        }
    },
    (TargetF: PrimeField, BaseF: PrimeField),
);

/// *************************************************************************
/// *************************************************************************

impl<TargetF: PrimeField, BaseF: PrimeField> EqGadget<BaseF> for EmulatedFpVar<TargetF, BaseF> {
    #[tracing::instrument(target = "gr1cs")]
    fn is_eq(&self, other: &Self) -> R1CSResult<Boolean<BaseF>> {
        let cs = self.cs().or(other.cs());

        if cs == ConstraintSystemRef::None {
            Ok(Boolean::Constant(self.value()? == other.value()?))
        } else {
            let should_enforce_equal =
                Boolean::new_witness(cs, || Ok(self.value()? == other.value()?))?;

            self.conditional_enforce_equal(other, &should_enforce_equal)?;
            self.conditional_enforce_not_equal(other, &!&should_enforce_equal)?;

            Ok(should_enforce_equal)
        }
    }

    #[tracing::instrument(target = "gr1cs")]
    fn conditional_enforce_equal(
        &self,
        other: &Self,
        should_enforce: &Boolean<BaseF>,
    ) -> R1CSResult<()> {
        match (self, other) {
            (Self::Constant(c1), Self::Constant(c2)) => {
                if c1 != c2 {
                    should_enforce.enforce_equal(&Boolean::FALSE)?;
                }
                Ok(())
            },
            (Self::Constant(c), Self::Var(v)) | (Self::Var(v), Self::Constant(c)) => {
                let cs = v.cs();
                let c = AllocatedEmulatedFpVar::new_constant(cs, c)?;
                c.conditional_enforce_equal(v, should_enforce)
            },
            (Self::Var(v1), Self::Var(v2)) => v1.conditional_enforce_equal(v2, should_enforce),
        }
    }

    #[tracing::instrument(target = "gr1cs")]
    fn conditional_enforce_not_equal(
        &self,
        other: &Self,
        should_enforce: &Boolean<BaseF>,
    ) -> R1CSResult<()> {
        match (self, other) {
            (Self::Constant(c1), Self::Constant(c2)) => {
                if c1 == c2 {
                    should_enforce.enforce_equal(&Boolean::FALSE)?;
                }
                Ok(())
            },
            (Self::Constant(c), Self::Var(v)) | (Self::Var(v), Self::Constant(c)) => {
                let cs = v.cs();
                let c = AllocatedEmulatedFpVar::new_constant(cs, c)?;
                c.conditional_enforce_not_equal(v, should_enforce)
            },
            (Self::Var(v1), Self::Var(v2)) => v1.conditional_enforce_not_equal(v2, should_enforce),
        }
    }
}

impl<TargetF: PrimeField, BaseF: PrimeField> ToBitsGadget<BaseF> for EmulatedFpVar<TargetF, BaseF> {
    #[tracing::instrument(target = "gr1cs")]
    fn to_bits_le(&self) -> R1CSResult<Vec<Boolean<BaseF>>> {
        match self {
            Self::Constant(_) => self.to_non_unique_bits_le(),
            Self::Var(v) => v.to_bits_le(),
        }
    }

    #[tracing::instrument(target = "gr1cs")]
    fn to_non_unique_bits_le(&self) -> R1CSResult<Vec<Boolean<BaseF>>> {
        use ark_ff::BitIteratorLE;
        match self {
            Self::Constant(c) => Ok(BitIteratorLE::new(&c.into_bigint())
                .take((TargetF::MODULUS_BIT_SIZE) as usize)
                .map(Boolean::constant)
                .collect::<Vec<_>>()),
            Self::Var(v) => v.to_non_unique_bits_le(),
        }
    }
}

impl<TargetF: PrimeField, BaseF: PrimeField> ToBytesGadget<BaseF>
    for EmulatedFpVar<TargetF, BaseF>
{
    /// Outputs the unique byte decomposition of `self` in *little-endian*
    /// form.
    #[tracing::instrument(target = "gr1cs")]
    fn to_bytes_le(&self) -> R1CSResult<Vec<UInt8<BaseF>>> {
        match self {
            Self::Constant(c) => Ok(UInt8::constant_vec(
                c.into_bigint().to_bytes_le().as_slice(),
            )),

            Self::Var(v) => v.to_bytes_le(),
        }
    }

    #[tracing::instrument(target = "gr1cs")]
    fn to_non_unique_bytes_le(&self) -> R1CSResult<Vec<UInt8<BaseF>>> {
        match self {
            Self::Constant(c) => Ok(UInt8::constant_vec(
                c.into_bigint().to_bytes_le().as_slice(),
            )),
            Self::Var(v) => v.to_non_unique_bytes_le(),
        }
    }
}

impl<TargetF: PrimeField, BaseF: PrimeField> CondSelectGadget<BaseF>
    for EmulatedFpVar<TargetF, BaseF>
{
    #[tracing::instrument(target = "gr1cs")]
    fn conditionally_select(
        cond: &Boolean<BaseF>,
        true_value: &Self,
        false_value: &Self,
    ) -> R1CSResult<Self> {
        match cond {
            &Boolean::Constant(true) => Ok(true_value.clone()),
            &Boolean::Constant(false) => Ok(false_value.clone()),
            _ => {
                let cs = cond.cs();
                let true_value = match true_value {
                    Self::Constant(f) => AllocatedEmulatedFpVar::new_constant(cs.clone(), f)?,
                    Self::Var(v) => v.clone(),
                };
                let false_value = match false_value {
                    Self::Constant(f) => AllocatedEmulatedFpVar::new_constant(cs, f)?,
                    Self::Var(v) => v.clone(),
                };
                cond.select(&true_value, &false_value).map(Self::Var)
            },
        }
    }
}

/// Uses two bits to perform a lookup into a table
/// `b` is little-endian: `b[0]` is LSB.
impl<TargetF: PrimeField, BaseF: PrimeField> TwoBitLookupGadget<BaseF>
    for EmulatedFpVar<TargetF, BaseF>
{
    type TableConstant = TargetF;

    #[tracing::instrument(target = "gr1cs")]
    fn two_bit_lookup(b: &[Boolean<BaseF>], c: &[Self::TableConstant]) -> R1CSResult<Self> {
        debug_assert_eq!(b.len(), 2);
        debug_assert_eq!(c.len(), 4);
        if b.cs().is_none() {
            // We're in the constant case

            let lsb = b[0].value()? as usize;
            let msb = b[1].value()? as usize;
            let index = lsb + (msb << 1);
            Ok(Self::Constant(c[index]))
        } else {
            AllocatedEmulatedFpVar::two_bit_lookup(b, c).map(Self::Var)
        }
    }
}

impl<TargetF: PrimeField, BaseF: PrimeField> ThreeBitCondNegLookupGadget<BaseF>
    for EmulatedFpVar<TargetF, BaseF>
{
    type TableConstant = TargetF;

    #[tracing::instrument(target = "gr1cs")]
    fn three_bit_cond_neg_lookup(
        b: &[Boolean<BaseF>],
        b0b1: &Boolean<BaseF>,
        c: &[Self::TableConstant],
    ) -> R1CSResult<Self> {
        debug_assert_eq!(b.len(), 3);
        debug_assert_eq!(c.len(), 4);

        if b.cs().or(b0b1.cs()).is_none() {
            // We're in the constant case

            let lsb = b[0].value()? as usize;
            let msb = b[1].value()? as usize;
            let index = lsb + (msb << 1);
            let intermediate = c[index];

            let is_negative = b[2].value()?;
            let y = if is_negative {
                -intermediate
            } else {
                intermediate
            };
            Ok(Self::Constant(y))
        } else {
            AllocatedEmulatedFpVar::three_bit_cond_neg_lookup(b, b0b1, c).map(Self::Var)
        }
    }
}

impl<TargetF: PrimeField, BaseF: PrimeField> AllocVar<TargetF, BaseF>
    for EmulatedFpVar<TargetF, BaseF>
{
    fn new_variable<T: Borrow<TargetF>>(
        cs: impl Into<Namespace<BaseF>>,
        f: impl FnOnce() -> Result<T, SynthesisError>,
        mode: AllocationMode,
    ) -> R1CSResult<Self> {
        let ns = cs.into();
        let cs = ns.cs();

        if cs == ConstraintSystemRef::None || mode == AllocationMode::Constant {
            Ok(Self::Constant(*f()?.borrow()))
        } else {
            AllocatedEmulatedFpVar::new_variable(cs, f, mode).map(Self::Var)
        }
    }
}

impl<TargetF: PrimeField, BaseF: PrimeField> ToConstraintFieldGadget<BaseF>
    for EmulatedFpVar<TargetF, BaseF>
{
    #[tracing::instrument(target = "gr1cs")]
    fn to_constraint_field(&self) -> R1CSResult<Vec<FpVar<BaseF>>> {
        // Use one group element to represent the optimization type.
        //
        // By default, the constant is converted in the weight-optimized type, because
        // it results in fewer elements.
        match self {
            Self::Constant(c) => Ok(AllocatedEmulatedFpVar::get_limbs_representations(
                c,
                OptimizationType::Weight,
            )?
            .into_iter()
            .map(FpVar::constant)
            .collect()),
            Self::Var(v) => v.to_constraint_field(),
        }
    }
}

impl<TargetF: PrimeField, BaseF: PrimeField> EmulatedFpVar<TargetF, BaseF> {
    /// The `mul_without_reduce` for `EmulatedFpVar`
    #[tracing::instrument(target = "gr1cs")]
    pub fn mul_without_reduce(&self, other: &Self) -> R1CSResult<MulResultVar<TargetF, BaseF>> {
        match self {
            Self::Constant(c) => match other {
                Self::Constant(other_c) => Ok(MulResultVar::Constant(*c * other_c)),
                Self::Var(other_v) => {
                    let self_v =
                        AllocatedEmulatedFpVar::<TargetF, BaseF>::new_constant(self.cs(), c)?;
                    Ok(MulResultVar::Var(other_v.mul_without_reduce(&self_v)?))
                },
            },
            Self::Var(v) => {
                let other_v = match other {
                    Self::Constant(other_c) => {
                        AllocatedEmulatedFpVar::<TargetF, BaseF>::new_constant(self.cs(), other_c)?
                    },
                    Self::Var(other_v) => other_v.clone(),
                };
                Ok(MulResultVar::Var(v.mul_without_reduce(&other_v)?))
            },
        }
    }
}<|MERGE_RESOLUTION|>--- conflicted
+++ resolved
@@ -1,7 +1,4 @@
 use super::{params::OptimizationType, AllocatedEmulatedFpVar, MulResultVar};
-<<<<<<< HEAD
-use crate::{convert::ToConstraintFieldGadget, fields::fp::FpVar, prelude::*};
-=======
 use crate::{
     boolean::Boolean,
     convert::{ToBitsGadget, ToBytesGadget, ToConstraintFieldGadget},
@@ -9,7 +6,6 @@
     prelude::*,
     GR1CSVar,
 };
->>>>>>> 559ab8c2
 use ark_ff::{BigInteger, PrimeField};
 use ark_relations::gr1cs::{ConstraintSystemRef, Namespace, Result as R1CSResult, SynthesisError};
 use ark_std::{
