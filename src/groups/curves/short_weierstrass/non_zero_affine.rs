use super::*;
use ark_std::ops::Add;

/// An affine representation of a prime order curve point that is guaranteed
/// to *not* be the point at infinity.
#[derive(Educe)]
#[educe(Debug, Clone)]
#[must_use]
pub struct NonZeroAffineVar<
    P: SWCurveConfig,
    F: FieldVar<P::BaseField, <P::BaseField as Field>::BasePrimeField>,
> where
    for<'a> &'a F: FieldOpsBounds<'a, P::BaseField, F>,
{
    /// The x-coordinate.
    pub x: F,
    /// The y-coordinate.
    pub y: F,
    #[educe(Debug(ignore))]
    _params: PhantomData<P>,
}

impl<P, F> NonZeroAffineVar<P, F>
where
    P: SWCurveConfig,
    F: FieldVar<P::BaseField, <P::BaseField as Field>::BasePrimeField>,
    for<'a> &'a F: FieldOpsBounds<'a, P::BaseField, F>,
{
    pub fn new(x: F, y: F) -> Self {
        Self {
            x,
            y,
            _params: PhantomData,
        }
    }

    /// Converts self into a non-zero projective point.
    #[tracing::instrument(target = "gr1cs", skip(self))]
    pub fn into_projective(&self) -> ProjectiveVar<P, F> {
        ProjectiveVar::new(self.x.clone(), self.y.clone(), F::one())
    }

    /// Performs an addition without checking that other != ±self.
    #[tracing::instrument(target = "gr1cs", skip(self, other))]
    pub fn add_unchecked(&self, other: &Self) -> Result<Self, SynthesisError> {
        if [self, other].is_constant() {
            let result = self.value()?.add(other.value()?).into_affine();
            Ok(Self::new(F::constant(result.x), F::constant(result.y)))
        } else {
            let (x1, y1) = (&self.x, &self.y);
            let (x2, y2) = (&other.x, &other.y);
            // Then,
            // slope lambda := (y2 - y1)/(x2 - x1);
            // x3 = lambda^2 - x1 - x2;
            // y3 = lambda * (x1 - x3) - y1
            let numerator = y2 - y1;
            let denominator = x2 - x1;
            // It's okay to use `unchecked` here, because the precondition of
            // `add_unchecked` is that self != ±other, which means that
            // `numerator` and `denominator` are both non-zero.
            let lambda = numerator.mul_by_inverse_unchecked(&denominator)?;
            let x3 = lambda.square()? - x1 - x2;
            let y3 = lambda * &(x1 - &x3) - y1;
            Ok(Self::new(x3, y3))
        }
    }

    /// Doubles `self`. As this is a prime order curve point,
    /// the output is guaranteed to not be the point at infinity.
    #[tracing::instrument(target = "gr1cs", skip(self))]
    pub fn double(&self) -> Result<Self, SynthesisError> {
        if [self].is_constant() {
            let result = SWProjective::<P>::from(self.value()?)
                .double()
                .into_affine();
            // Panic if the result is zero.
            assert!(!result.is_zero());
            Ok(Self::new(F::constant(result.x), F::constant(result.y)))
        } else {
            let (x1, y1) = (&self.x, &self.y);
            let x1_sqr = x1.square()?;
            // Then,
            // tangent lambda := (3 * x1^2 + a) / (2 * y1);
            // x3 = lambda^2 - 2x1
            // y3 = lambda * (x1 - x3) - y1
            let numerator = x1_sqr.double()? + &x1_sqr + P::COEFF_A;
            let denominator = y1.double()?;
            // It's okay to use `unchecked` here, because the precondition of `double` is
            // that self != zero.
            let lambda = numerator.mul_by_inverse_unchecked(&denominator)?;
            let x3 = lambda.square()? - x1.double()?;
            let y3 = lambda * &(x1 - &x3) - y1;
            Ok(Self::new(x3, y3))
        }
    }

    /// Computes `(self + other) + self`. This method requires only 5
    /// constraints, less than the 7 required when computing via
    /// `self.double() + other`.
    ///
    /// This follows the formulae from [\[ELM03\]](https://arxiv.org/abs/math/0208038).
    #[tracing::instrument(target = "gr1cs", skip(self))]
    pub fn double_and_add_unchecked(&self, other: &Self) -> Result<Self, SynthesisError> {
        if [self].is_constant() || other.is_constant() {
            self.double()?.add_unchecked(other)
        } else {
            // It's okay to use `unchecked` the precondition is that `self != ±other` (i.e.
            // same logic as in `add_unchecked`)
            let (x1, y1) = (&self.x, &self.y);
            let (x2, y2) = (&other.x, &other.y);

            // Calculate self + other:
            // slope lambda := (y2 - y1)/(x2 - x1);
            // x3 = lambda^2 - x1 - x2;
            // y3 = lambda * (x1 - x3) - y1
            let numerator = y2 - y1;
            let denominator = x2 - x1;
            let lambda_1 = numerator.mul_by_inverse_unchecked(&denominator)?;

            let x3 = lambda_1.square()? - x1 - x2;

            // Calculate final addition slope:
            let lambda_2 =
                (lambda_1 + y1.double()?.mul_by_inverse_unchecked(&(&x3 - x1))?).negate()?;

            let x4 = lambda_2.square()? - x1 - x3;
            let y4 = lambda_2 * &(x1 - &x4) - y1;
            Ok(Self::new(x4, y4))
        }
    }

    /// Doubles `self` in place.
    #[tracing::instrument(target = "gr1cs", skip(self))]
    pub fn double_in_place(&mut self) -> Result<(), SynthesisError> {
        *self = self.double()?;
        Ok(())
    }
}

impl<P, F> GR1CSVar<<P::BaseField as Field>::BasePrimeField> for NonZeroAffineVar<P, F>
where
    P: SWCurveConfig,
    F: FieldVar<P::BaseField, <P::BaseField as Field>::BasePrimeField>,
    for<'a> &'a F: FieldOpsBounds<'a, P::BaseField, F>,
{
    type Value = SWAffine<P>;

    fn cs(&self) -> ConstraintSystemRef<<P::BaseField as Field>::BasePrimeField> {
        self.x.cs().or(self.y.cs())
    }

    fn value(&self) -> Result<SWAffine<P>, SynthesisError> {
        Ok(SWAffine::new(self.x.value()?, self.y.value()?))
    }
}

impl<P, F> CondSelectGadget<<P::BaseField as Field>::BasePrimeField> for NonZeroAffineVar<P, F>
where
    P: SWCurveConfig,
    F: FieldVar<P::BaseField, <P::BaseField as Field>::BasePrimeField>,
    for<'a> &'a F: FieldOpsBounds<'a, P::BaseField, F>,
{
    #[inline]
    #[tracing::instrument(target = "gr1cs")]
    fn conditionally_select(
        cond: &Boolean<<P::BaseField as Field>::BasePrimeField>,
        true_value: &Self,
        false_value: &Self,
    ) -> Result<Self, SynthesisError> {
        let x = cond.select(&true_value.x, &false_value.x)?;
        let y = cond.select(&true_value.y, &false_value.y)?;

        Ok(Self::new(x, y))
    }
}

impl<P, F> EqGadget<<P::BaseField as Field>::BasePrimeField> for NonZeroAffineVar<P, F>
where
    P: SWCurveConfig,
    F: FieldVar<P::BaseField, <P::BaseField as Field>::BasePrimeField>,
    for<'a> &'a F: FieldOpsBounds<'a, P::BaseField, F>,
{
    #[tracing::instrument(target = "gr1cs")]
    fn is_eq(
        &self,
        other: &Self,
    ) -> Result<Boolean<<P::BaseField as Field>::BasePrimeField>, SynthesisError> {
        let x_equal = self.x.is_eq(&other.x)?;
        let y_equal = self.y.is_eq(&other.y)?;
        Ok(x_equal & y_equal)
    }

    #[inline]
    #[tracing::instrument(target = "gr1cs")]
    fn conditional_enforce_equal(
        &self,
        other: &Self,
        condition: &Boolean<<P::BaseField as Field>::BasePrimeField>,
    ) -> Result<(), SynthesisError> {
        let x_equal = self.x.is_eq(&other.x)?;
        let y_equal = self.y.is_eq(&other.y)?;
        let coordinates_equal = x_equal & y_equal;
        coordinates_equal.conditional_enforce_equal(&Boolean::TRUE, condition)?;
        Ok(())
    }

    #[inline]
    #[tracing::instrument(target = "gr1cs")]
    fn enforce_equal(&self, other: &Self) -> Result<(), SynthesisError> {
        self.x.enforce_equal(&other.x)?;
        self.y.enforce_equal(&other.y)?;
        Ok(())
    }

    #[inline]
    #[tracing::instrument(target = "gr1cs")]
    fn conditional_enforce_not_equal(
        &self,
        other: &Self,
        condition: &Boolean<<P::BaseField as Field>::BasePrimeField>,
    ) -> Result<(), SynthesisError> {
        let is_equal = self.is_eq(other)?;
        (is_equal & condition).enforce_equal(&Boolean::FALSE)
    }
}

#[cfg(test)]
mod test_non_zero_affine {
    use crate::{
        alloc::AllocVar,
        eq::EqGadget,
        fields::fp::{AllocatedFp, FpVar},
        groups::{
            curves::short_weierstrass::{non_zero_affine::NonZeroAffineVar, ProjectiveVar},
            CurveVar,
        },
        GR1CSVar,
    };
    use ark_ec::{models::short_weierstrass::SWCurveConfig, CurveGroup};
<<<<<<< HEAD
    use ark_relations::r1cs::ConstraintSystem;
    use ark_std::One;
=======
    use ark_relations::gr1cs::ConstraintSystem;
    use ark_std::{vec::Vec, One};
>>>>>>> 559ab8c2
    use ark_test_curves::bls12_381::{g1::Config as G1Config, Fq};

    #[test]
    fn correctness_test_1() {
        let cs = ConstraintSystem::<Fq>::new_ref();

        let x = FpVar::Var(
            AllocatedFp::<Fq>::new_witness(cs.clone(), || Ok(G1Config::GENERATOR.x)).unwrap(),
        );
        let y = FpVar::Var(
            AllocatedFp::<Fq>::new_witness(cs.clone(), || Ok(G1Config::GENERATOR.y)).unwrap(),
        );

        // The following code uses `double` and `add` (`add_unchecked`) to compute
        // (1 + 2 + ... + 2^9) G

        let sum_a = {
            let mut a = ProjectiveVar::<G1Config, FpVar<Fq>>::new(
                x.clone(),
                y.clone(),
                FpVar::Constant(Fq::one()),
            );

            let mut double_sequence = Vec::new();
            double_sequence.push(a.clone());

            for _ in 1..10 {
                a = a.double().unwrap();
                double_sequence.push(a.clone());
            }

            let mut sum = double_sequence[0].clone();
            for elem in double_sequence.iter().skip(1) {
                sum = sum + elem;
            }

            let sum = sum.value().unwrap().into_affine();
            (sum.x, sum.y)
        };

        let sum_b = {
            let mut a = NonZeroAffineVar::<G1Config, FpVar<Fq>>::new(x, y);

            let mut double_sequence = Vec::new();
            double_sequence.push(a.clone());

            for _ in 1..10 {
                a = a.double().unwrap();
                double_sequence.push(a.clone());
            }

            let mut sum = double_sequence[0].clone();
            for elem in double_sequence.iter().skip(1) {
                sum = sum.add_unchecked(&elem).unwrap();
            }

            (sum.x.value().unwrap(), sum.y.value().unwrap())
        };

        assert_eq!(sum_a.0, sum_b.0);
        assert_eq!(sum_a.1, sum_b.1);
    }

    #[test]
    fn correctness_test_2() {
        let cs = ConstraintSystem::<Fq>::new_ref();

        let x = FpVar::Var(
            AllocatedFp::<Fq>::new_witness(cs.clone(), || Ok(G1Config::GENERATOR.x)).unwrap(),
        );
        let y = FpVar::Var(
            AllocatedFp::<Fq>::new_witness(cs.clone(), || Ok(G1Config::GENERATOR.y)).unwrap(),
        );

        // The following code tests `double_and_add`.
        let sum_a = {
            let a = ProjectiveVar::<G1Config, FpVar<Fq>>::new(
                x.clone(),
                y.clone(),
                FpVar::Constant(Fq::one()),
            );

            let mut cur = a.clone();
            cur.double_in_place().unwrap();
            for _ in 1..10 {
                cur.double_in_place().unwrap();
                cur = cur + &a;
            }

            let sum = cur.value().unwrap().into_affine();
            (sum.x, sum.y)
        };

        let sum_b = {
            let a = NonZeroAffineVar::<G1Config, FpVar<Fq>>::new(x, y);

            let mut cur = a.double().unwrap();
            for _ in 1..10 {
                cur = cur.double_and_add_unchecked(&a).unwrap();
            }

            (cur.x.value().unwrap(), cur.y.value().unwrap())
        };

        assert!(cs.is_satisfied().unwrap());
        assert_eq!(sum_a.0, sum_b.0);
        assert_eq!(sum_a.1, sum_b.1);
    }

    #[test]
    fn correctness_test_eq() {
        let cs = ConstraintSystem::<Fq>::new_ref();

        let x = FpVar::Var(
            AllocatedFp::<Fq>::new_witness(cs.clone(), || Ok(G1Config::GENERATOR.x)).unwrap(),
        );
        let y = FpVar::Var(
            AllocatedFp::<Fq>::new_witness(cs.clone(), || Ok(G1Config::GENERATOR.y)).unwrap(),
        );

        let a = NonZeroAffineVar::<G1Config, FpVar<Fq>>::new(x, y);

        let n = 10;

        let a_multiples: Vec<NonZeroAffineVar<G1Config, FpVar<Fq>>> =
            std::iter::successors(Some(a.clone()), |acc| Some(acc.add_unchecked(&a).unwrap()))
                .take(n)
                .collect();

        let all_equal: Vec<NonZeroAffineVar<G1Config, FpVar<Fq>>> = (0..n / 2)
            .map(|i| {
                a_multiples[i]
                    .add_unchecked(&a_multiples[n - i - 1])
                    .unwrap()
            })
            .collect();

        for i in 0..n - 1 {
            a_multiples[i]
                .enforce_not_equal(&a_multiples[i + 1])
                .unwrap();
        }
        for i in 0..all_equal.len() - 1 {
            all_equal[i].enforce_equal(&all_equal[i + 1]).unwrap();
        }

        assert!(cs.is_satisfied().unwrap());
    }
}<|MERGE_RESOLUTION|>--- conflicted
+++ resolved
@@ -237,13 +237,8 @@
         GR1CSVar,
     };
     use ark_ec::{models::short_weierstrass::SWCurveConfig, CurveGroup};
-<<<<<<< HEAD
-    use ark_relations::r1cs::ConstraintSystem;
-    use ark_std::One;
-=======
     use ark_relations::gr1cs::ConstraintSystem;
     use ark_std::{vec::Vec, One};
->>>>>>> 559ab8c2
     use ark_test_curves::bls12_381::{g1::Config as G1Config, Fq};
 
     #[test]
