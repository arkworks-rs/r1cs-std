use ark_ec::{
    bls12::{Bls12Config, G1Prepared, G2Prepared, TwistType},
    short_weierstrass::Affine as GroupAffine,
};
<<<<<<< HEAD

use crate::{fields::fp2::Fp2Var, groups::curves::short_weierstrass::*};
use core::fmt::Debug;
=======
use ark_ff::{BitIteratorBE, Field, One};
use ark_relations::gr1cs::{Namespace, SynthesisError};

use crate::{
    fields::{fp::FpVar, fp2::Fp2Var, FieldVar},
    groups::curves::short_weierstrass::*,
    Vec,
};
>>>>>>> 559ab8c2

/// Represents a projective point in G1.
pub type G1Var<P> = ProjectiveVar<<P as Bls12Config>::G1Config, FpVar<<P as Bls12Config>::Fp>>;

/// Represents an affine point on G1. Should be used only for comparison and
/// when a canonical representation of a point is required, and not for
/// arithmetic.
pub type G1AffineVar<P> = AffineVar<<P as Bls12Config>::G1Config, FpVar<<P as Bls12Config>::Fp>>;

/// Represents a projective point in G2.
pub type G2Var<P> = ProjectiveVar<<P as Bls12Config>::G2Config, Fp2G<P>>;
/// Represents an affine point on G2. Should be used only for comparison and
/// when a canonical representation of a point is required, and not for
/// arithmetic.
pub type G2AffineVar<P> = AffineVar<<P as Bls12Config>::G2Config, Fp2G<P>>;

/// Represents the cached precomputation that can be performed on a G1 element
/// which enables speeding up pairing computation.
#[derive(Educe)]
#[educe(Clone, Debug)]
pub struct G1PreparedVar<P: Bls12Config>(pub AffineVar<P::G1Config, FpVar<P::Fp>>);

impl<P: Bls12Config> G1PreparedVar<P> {
    /// Returns the value assigned to `self` in the underlying constraint
    /// system.
    pub fn value(&self) -> Result<G1Prepared<P>, SynthesisError> {
        let x = self.0.x.value()?;
        let y = self.0.y.value()?;
        let infinity = self.0.infinity.value()?;
        let g = infinity
            .then_some(GroupAffine::identity())
            .unwrap_or(GroupAffine::new(x, y))
            .into();
        Ok(g)
    }

    /// Constructs `Self` from a `G1Var`.
    pub fn from_group_var(q: &G1Var<P>) -> Result<Self, SynthesisError> {
        let g = q.to_affine()?;
        Ok(Self(g))
    }
}

impl<P: Bls12Config> AllocVar<G1Prepared<P>, P::Fp> for G1PreparedVar<P> {
    fn new_variable<T: Borrow<G1Prepared<P>>>(
        cs: impl Into<Namespace<P::Fp>>,
        f: impl FnOnce() -> Result<T, SynthesisError>,
        mode: AllocationMode,
    ) -> Result<Self, SynthesisError> {
        let ns = cs.into();
        let cs = ns.cs();
        let g1_prep = f().map(|b| b.borrow().0);

        let x = FpVar::new_variable(ark_relations::ns!(cs, "x"), || g1_prep.map(|g| g.x), mode)?;
        let y = FpVar::new_variable(ark_relations::ns!(cs, "y"), || g1_prep.map(|g| g.y), mode)?;
        let infinity = Boolean::new_variable(
            ark_relations::ns!(cs, "inf"),
            || g1_prep.map(|g| g.infinity),
            mode,
        )?;
        let g = AffineVar::new(x, y, infinity);
        Ok(Self(g))
    }
}

impl<P: Bls12Config> ToBytesGadget<P::Fp> for G1PreparedVar<P> {
    #[inline]
    #[tracing::instrument(target = "gr1cs")]
    fn to_bytes_le(&self) -> Result<Vec<UInt8<P::Fp>>, SynthesisError> {
        let mut bytes = self.0.x.to_bytes_le()?;
        let y_bytes = self.0.y.to_bytes_le()?;
        let inf_bytes = self.0.infinity.to_bytes_le()?;
        bytes.extend_from_slice(&y_bytes);
        bytes.extend_from_slice(&inf_bytes);
        Ok(bytes)
    }

    #[tracing::instrument(target = "gr1cs")]
    fn to_non_unique_bytes_le(&self) -> Result<Vec<UInt8<P::Fp>>, SynthesisError> {
        let mut bytes = self.0.x.to_non_unique_bytes_le()?;
        let y_bytes = self.0.y.to_non_unique_bytes_le()?;
        let inf_bytes = self.0.infinity.to_non_unique_bytes_le()?;
        bytes.extend_from_slice(&y_bytes);
        bytes.extend_from_slice(&inf_bytes);
        Ok(bytes)
    }
}

type Fp2G<P> = Fp2Var<<P as Bls12Config>::Fp2Config>;
type LCoeff<P> = (Fp2G<P>, Fp2G<P>);
/// Represents the cached precomputation that can be performed on a G2 element
/// which enables speeding up pairing computation.
#[derive(Educe)]
#[educe(Clone, Debug)]
pub struct G2PreparedVar<P: Bls12Config> {
    #[doc(hidden)]
    pub ell_coeffs: Vec<LCoeff<P>>,
}

impl<P: Bls12Config> AllocVar<G2Prepared<P>, P::Fp> for G2PreparedVar<P> {
    #[tracing::instrument(target = "gr1cs", skip(cs, f, mode))]
    fn new_variable<T: Borrow<G2Prepared<P>>>(
        cs: impl Into<Namespace<P::Fp>>,
        f: impl FnOnce() -> Result<T, SynthesisError>,
        mode: AllocationMode,
    ) -> Result<Self, SynthesisError> {
        let ns = cs.into();
        let cs = ns.cs();
        let g2_prep = f().map(|b| {
            let projective_coeffs = &b.borrow().ell_coeffs;
            match P::TWIST_TYPE {
                TwistType::M => {
                    let mut z_s = projective_coeffs
                        .iter()
                        .map(|(_, _, z)| *z)
                        .collect::<Vec<_>>();
                    ark_ff::fields::batch_inversion(&mut z_s);
                    projective_coeffs
                        .iter()
                        .zip(z_s)
                        .map(|((x, y, _), z_inv)| (*x * &z_inv, *y * &z_inv))
                        .collect::<Vec<_>>()
                },
                TwistType::D => {
                    let mut z_s = projective_coeffs
                        .iter()
                        .map(|(z, ..)| *z)
                        .collect::<Vec<_>>();
                    ark_ff::fields::batch_inversion(&mut z_s);
                    projective_coeffs
                        .iter()
                        .zip(z_s)
                        .map(|((_, x, y), z_inv)| (*x * &z_inv, *y * &z_inv))
                        .collect::<Vec<_>>()
                },
            }
        });

        let l = Vec::new_variable(
            ark_relations::ns!(cs, "l"),
            || {
                g2_prep
                    .clone()
                    .map(|c| c.iter().map(|(l, _)| *l).collect::<Vec<_>>())
            },
            mode,
        )?;
        let r = Vec::new_variable(
            ark_relations::ns!(cs, "r"),
            || g2_prep.map(|c| c.iter().map(|(_, r)| *r).collect::<Vec<_>>()),
            mode,
        )?;
        let ell_coeffs = l.into_iter().zip(r).collect();
        Ok(Self { ell_coeffs })
    }
}

impl<P: Bls12Config> ToBytesGadget<P::Fp> for G2PreparedVar<P> {
    #[inline]
    #[tracing::instrument(target = "gr1cs")]
    fn to_bytes_le(&self) -> Result<Vec<UInt8<P::Fp>>, SynthesisError> {
        let mut bytes = Vec::new();
        for coeffs in &self.ell_coeffs {
            bytes.extend_from_slice(&coeffs.0.to_bytes_le()?);
            bytes.extend_from_slice(&coeffs.1.to_bytes_le()?);
        }
        Ok(bytes)
    }

    #[tracing::instrument(target = "gr1cs")]
    fn to_non_unique_bytes_le(&self) -> Result<Vec<UInt8<P::Fp>>, SynthesisError> {
        let mut bytes = Vec::new();
        for coeffs in &self.ell_coeffs {
            bytes.extend_from_slice(&coeffs.0.to_non_unique_bytes_le()?);
            bytes.extend_from_slice(&coeffs.1.to_non_unique_bytes_le()?);
        }
        Ok(bytes)
    }
}

impl<P: Bls12Config> G2PreparedVar<P> {
    /// Constructs `Self` from a `G2Var`.
    #[tracing::instrument(target = "gr1cs")]
    pub fn from_group_var(q: &G2Var<P>) -> Result<Self, SynthesisError> {
        let q = q.to_affine()?;
        let two_inv = P::Fp::one().double().inverse().unwrap();
        // Enforce that `q` is not the point at infinity.
        q.infinity.enforce_not_equal(&Boolean::TRUE)?;
        let mut ell_coeffs = vec![];
        let mut r = q.clone();

        for i in BitIteratorBE::new(P::X).skip(1) {
            ell_coeffs.push(Self::double(&mut r, &two_inv)?);

            if i {
                ell_coeffs.push(Self::add(&mut r, &q)?);
            }
        }

        Ok(Self { ell_coeffs })
    }

    #[tracing::instrument(target = "gr1cs")]
    fn double(r: &mut G2AffineVar<P>, two_inv: &P::Fp) -> Result<LCoeff<P>, SynthesisError> {
        let a = r.y.inverse()?;
        let mut b = r.x.square()?;
        let b_tmp = b.clone();
        b.mul_assign_by_base_field_constant(*two_inv);
        b += &b_tmp;

        let c = &a * &b;
        let d = r.x.double()?;
        let x3 = c.square()? - &d;
        let e = &c * &r.x - &r.y;
        let c_x3 = &c * &x3;
        let y3 = &e - &c_x3;
        let mut f = c;
        f.negate_in_place()?;
        r.x = x3;
        r.y = y3;
        match P::TWIST_TYPE {
            TwistType::M => Ok((e, f)),
            TwistType::D => Ok((f, e)),
        }
    }

    #[tracing::instrument(target = "gr1cs")]
    fn add(r: &mut G2AffineVar<P>, q: &G2AffineVar<P>) -> Result<LCoeff<P>, SynthesisError> {
        let a = (&q.x - &r.x).inverse()?;
        let b = &q.y - &r.y;
        let c = &a * &b;
        let d = &r.x + &q.x;
        let x3 = c.square()? - &d;

        let e = (&r.x - &x3) * &c;
        let y3 = e - &r.y;
        let g = &c * &r.x - &r.y;
        let mut f = c;
        f.negate_in_place()?;
        r.x = x3;
        r.y = y3;
        match P::TWIST_TYPE {
            TwistType::M => Ok((g, f)),
            TwistType::D => Ok((f, g)),
        }
    }
}<|MERGE_RESOLUTION|>--- conflicted
+++ resolved
@@ -2,11 +2,6 @@
     bls12::{Bls12Config, G1Prepared, G2Prepared, TwistType},
     short_weierstrass::Affine as GroupAffine,
 };
-<<<<<<< HEAD
-
-use crate::{fields::fp2::Fp2Var, groups::curves::short_weierstrass::*};
-use core::fmt::Debug;
-=======
 use ark_ff::{BitIteratorBE, Field, One};
 use ark_relations::gr1cs::{Namespace, SynthesisError};
 
@@ -15,7 +10,6 @@
     groups::curves::short_weierstrass::*,
     Vec,
 };
->>>>>>> 559ab8c2
 
 /// Represents a projective point in G1.
 pub type G1Var<P> = ProjectiveVar<<P as Bls12Config>::G1Config, FpVar<<P as Bls12Config>::Fp>>;
