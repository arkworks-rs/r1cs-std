--- conflicted
+++ resolved
@@ -7,17 +7,12 @@
 use ark_std::{borrow::Borrow, marker::PhantomData, ops::Mul};
 use non_zero_affine::NonZeroAffineVar;
 
-<<<<<<< HEAD
 use crate::{
     convert::{ToBitsGadget, ToBytesGadget, ToConstraintFieldGadget},
-    fields::fp::FpVar,
+    fields::{fp::FpVar, emulated_fp::EmulatedFpVar},
     prelude::*,
     Vec,
 };
-=======
-use crate::fields::emulated_fp::EmulatedFpVar;
-use crate::{fields::fp::FpVar, prelude::*, ToConstraintFieldGadget, Vec};
->>>>>>> ed2d55e6
 
 /// This module provides a generic implementation of G1 and G2 for
 /// the [\[BLS12]\](<https://eprint.iacr.org/2002/088.pdf>) family of bilinear groups.
