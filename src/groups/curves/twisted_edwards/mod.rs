--- conflicted
+++ resolved
@@ -8,16 +8,12 @@
 use ark_ff::{BitIteratorBE, Field, One, PrimeField, Zero};
 use ark_relations::r1cs::{ConstraintSystemRef, Namespace, SynthesisError};
 
-<<<<<<< HEAD
 use crate::{
     convert::{ToBitsGadget, ToBytesGadget, ToConstraintFieldGadget},
     prelude::*,
+    fields::emulated_fp::EmulatedFpVar,
     Vec,
 };
-=======
-use crate::fields::emulated_fp::EmulatedFpVar;
-use crate::{prelude::*, ToConstraintFieldGadget, Vec};
->>>>>>> ed2d55e6
 
 use crate::fields::fp::FpVar;
 use ark_std::{borrow::Borrow, marker::PhantomData, ops::Mul};
@@ -420,13 +416,8 @@
         Self::new(F::zero(), F::one())
     }
 
-<<<<<<< HEAD
-    fn is_zero(&self) -> Result<Boolean<<P::BaseField as Field>::BasePrimeField>, SynthesisError> {
+    fn is_zero(&self) -> Result<Boolean<BasePrimeField<P>>, SynthesisError> {
         Ok(self.x.is_zero()? & &self.y.is_one()?)
-=======
-    fn is_zero(&self) -> Result<Boolean<BasePrimeField<P>>, SynthesisError> {
-        self.x.is_zero()?.and(&self.y.is_one()?)
->>>>>>> ed2d55e6
     }
 
     #[tracing::instrument(target = "r1cs", skip(cs, f))]
