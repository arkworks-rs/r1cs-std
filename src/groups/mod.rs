<<<<<<< HEAD
use crate::{
    convert::{ToBitsGadget, ToBytesGadget},
    prelude::*,
};
=======
use crate::{fields::emulated_fp::EmulatedFpVar, prelude::*};
>>>>>>> ed2d55e6
use ark_ff::PrimeField;
use ark_relations::r1cs::{Namespace, SynthesisError};
use core::ops::{Add, AddAssign, Mul, MulAssign, Sub, SubAssign};

use ark_ec::CurveGroup;
use core::{borrow::Borrow, fmt::Debug};

/// This module contains implementations of arithmetic for various curve models.
pub mod curves;

pub use self::curves::short_weierstrass::{bls12, mnt4, mnt6};

/// A hack used to work around the lack of implied bounds.
pub trait GroupOpsBounds<'a, G, T: 'a>:
    Sized
    + Add<&'a T, Output = T>
    + Sub<&'a T, Output = T>
    + Add<T, Output = T>
    + Sub<T, Output = T>
    + Add<G, Output = T>
    + Sub<G, Output = T>
{
}

/// A variable that represents a curve point for
/// the curve `C`.
pub trait CurveVar<C: CurveGroup, ConstraintF: PrimeField>:
    'static
    + Sized
    + Clone
    + Debug
    + R1CSVar<ConstraintF, Value = C>
    + ToBitsGadget<ConstraintF>
    + ToBytesGadget<ConstraintF>
    + EqGadget<ConstraintF>
    + CondSelectGadget<ConstraintF>
    + AllocVar<C, ConstraintF>
    + AllocVar<C::Affine, ConstraintF>
    + for<'a> GroupOpsBounds<'a, C, Self>
    + for<'a> AddAssign<&'a Self>
    + for<'a> SubAssign<&'a Self>
    + AddAssign<C>
    + SubAssign<C>
    + AddAssign<Self>
    + SubAssign<Self>
    + Mul<EmulatedFpVar<C::ScalarField, ConstraintF>, Output = Self>
    + for<'a> Mul<&'a EmulatedFpVar<C::ScalarField, ConstraintF>, Output = Self>
    + MulAssign<EmulatedFpVar<C::ScalarField, ConstraintF>>
{
    /// Returns the constant `F::zero()`. This is the identity
    /// of the group.
    fn zero() -> Self;

    /// Returns a `Boolean` representing whether `self == Self::zero()`.
    #[tracing::instrument(target = "r1cs")]
    fn is_zero(&self) -> Result<Boolean<ConstraintF>, SynthesisError> {
        self.is_eq(&Self::zero())
    }

    /// Returns a constant with value `v`.
    ///
    /// This *should not* allocate any variables.
    fn constant(other: C) -> Self;

    /// Allocates a variable in the subgroup without checking if it's in the
    /// prime-order subgroup.
    fn new_variable_omit_prime_order_check(
        cs: impl Into<Namespace<ConstraintF>>,
        f: impl FnOnce() -> Result<C, SynthesisError>,
        mode: AllocationMode,
    ) -> Result<Self, SynthesisError>;

    /// Enforce that `self` is in the prime-order subgroup.
    fn enforce_prime_order(&self) -> Result<(), SynthesisError>;

    /// Computes `self + self`.
    #[tracing::instrument(target = "r1cs")]
    fn double(&self) -> Result<Self, SynthesisError> {
        let mut result = self.clone();
        result.double_in_place()?;
        Ok(result)
    }

    /// Sets `self = self + self`.
    fn double_in_place(&mut self) -> Result<(), SynthesisError>;

    /// Coputes `-self`.
    fn negate(&self) -> Result<Self, SynthesisError>;

    /// Computes `bits * self`, where `bits` is a little-endian
    /// `Boolean` representation of a scalar.
    #[tracing::instrument(target = "r1cs", skip(bits))]
    fn scalar_mul_le<'a>(
        &self,
        bits: impl Iterator<Item = &'a Boolean<ConstraintF>>,
    ) -> Result<Self, SynthesisError> {
        // TODO: in the constant case we should call precomputed_scalar_mul_le,
        // but rn there's a bug when doing this with TE curves.

        // Computes the standard little-endian double-and-add algorithm
        // (Algorithm 3.26, Guide to Elliptic Curve Cryptography)
        let mut res = Self::zero();
        let mut multiple = self.clone();
        for bit in bits {
            let tmp = res.clone() + &multiple;
            res = bit.select(&tmp, &res)?;
            multiple.double_in_place()?;
        }
        Ok(res)
    }

    /// Computes a `I * self` in place, where `I` is a `Boolean` *little-endian*
    /// representation of the scalar.
    ///
    /// The bases are precomputed power-of-two multiples of a single
    /// base.
    #[tracing::instrument(target = "r1cs", skip(scalar_bits_with_bases))]
    fn precomputed_base_scalar_mul_le<'a, I, B>(
        &mut self,
        scalar_bits_with_bases: I,
    ) -> Result<(), SynthesisError>
    where
        I: Iterator<Item = (B, &'a C)>,
        B: Borrow<Boolean<ConstraintF>>,
        C: 'a,
    {
        // Computes the standard little-endian double-and-add algorithm
        // (Algorithm 3.26, Guide to Elliptic Curve Cryptography)

        // Let `original` be the initial value of `self`.
        let mut result = Self::zero();
        for (bit, base) in scalar_bits_with_bases {
            // Compute `self + 2^i * original`
            let self_plus_base = result.clone() + *base;
            // If `bit == 1`, set self = self + 2^i * original;
            // else, set self = self;
            result = bit.borrow().select(&self_plus_base, &result)?;
        }
        *self += result;
        Ok(())
    }

    /// Computes `Σⱼ(scalarⱼ * baseⱼ)` for all j,
    /// where `scalarⱼ` is a `Boolean` *little-endian*
    /// representation of the j-th scalar.
    #[tracing::instrument(target = "r1cs", skip(bases, scalars))]
    fn precomputed_base_multiscalar_mul_le<'a, T, I, B>(
        bases: &[B],
        scalars: I,
    ) -> Result<Self, SynthesisError>
    where
        T: 'a + ToBitsGadget<ConstraintF> + ?Sized,
        I: Iterator<Item = &'a T>,
        B: Borrow<[C]>,
    {
        let mut result = Self::zero();
        // Compute Σᵢ(bitᵢ * baseᵢ) for all i.
        for (bits, bases) in scalars.zip(bases) {
            let bases = bases.borrow();
            let bits = bits.to_bits_le()?;
            result.precomputed_base_scalar_mul_le(bits.iter().zip(bases))?;
        }
        Ok(result)
    }
}<|MERGE_RESOLUTION|>--- conflicted
+++ resolved
@@ -1,11 +1,8 @@
-<<<<<<< HEAD
 use crate::{
     convert::{ToBitsGadget, ToBytesGadget},
+    fields::emulated_fp::EmulatedFpVar, 
     prelude::*,
 };
-=======
-use crate::{fields::emulated_fp::EmulatedFpVar, prelude::*};
->>>>>>> ed2d55e6
 use ark_ff::PrimeField;
 use ark_relations::r1cs::{Namespace, SynthesisError};
 use core::ops::{Add, AddAssign, Mul, MulAssign, Sub, SubAssign};
