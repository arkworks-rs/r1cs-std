--- conflicted
+++ resolved
@@ -1,12 +1,8 @@
-<<<<<<< HEAD
-use crate::{fields::emulated_fp::EmulatedFpVar, prelude::*};
-=======
 use crate::{
     convert::{ToBitsGadget, ToBytesGadget, ToConstraintFieldGadget},
     fields::emulated_fp::EmulatedFpVar,
     prelude::*,
 };
->>>>>>> 559ab8c2
 use ark_ff::PrimeField;
 use ark_relations::gr1cs::{Namespace, SynthesisError};
 use core::ops::{Add, AddAssign, Mul, MulAssign, Sub, SubAssign};
