use ark_ff::PrimeField;
<<<<<<< HEAD
use ark_relations::r1cs::SynthesisError;
use ark_std::vec::Vec;
=======
use ark_relations::gr1cs::SynthesisError;
>>>>>>> 559ab8c2

use crate::fields::{fp::FpVar, FieldVar};

/// Stores a polynomial in coefficient form, where coeffcient is represented by
/// a list of `Fpvar<F>`.
pub struct DensePolynomialVar<F: PrimeField> {
    /// The coefficient of `x^i` is stored at location `i` in `self.coeffs`.
    pub coeffs: Vec<FpVar<F>>,
}

impl<F: PrimeField> DensePolynomialVar<F> {
    /// Constructs a new polynomial from a list of coefficients.
    pub fn from_coefficients_slice(coeffs: &[FpVar<F>]) -> Self {
        Self::from_coefficients_vec(coeffs.to_vec())
    }

    /// Constructs a new polynomial from a list of coefficients.
    pub fn from_coefficients_vec(coeffs: Vec<FpVar<F>>) -> Self {
        Self { coeffs }
    }

    /// Evaluates `self` at the given `point` and just gives you the gadget for
    /// the result. Caution for use in holographic lincheck: The output has
    /// 2 entries in one matrix
    pub fn evaluate(&self, point: &FpVar<F>) -> Result<FpVar<F>, SynthesisError> {
        let mut result: FpVar<F> = FpVar::zero();
        // current power of point
        let mut curr_pow_x: FpVar<F> = FpVar::one();
        for i in 0..self.coeffs.len() {
            let term = &curr_pow_x * &self.coeffs[i];
            result += &term;
            curr_pow_x *= point;
        }

        Ok(result)
    }
}

#[cfg(test)]
mod tests {
    use crate::{
        alloc::AllocVar, fields::fp::FpVar,
        poly::polynomial::univariate::dense::DensePolynomialVar, GR1CSVar,
    };
    use ark_poly::{polynomial::univariate::DensePolynomial, DenseUVPolynomial, Polynomial};
<<<<<<< HEAD
    use ark_relations::r1cs::ConstraintSystem;
    use ark_std::{test_rng, UniformRand};
=======
    use ark_relations::gr1cs::ConstraintSystem;
    use ark_std::{test_rng, vec::Vec, UniformRand};
>>>>>>> 559ab8c2
    use ark_test_curves::bls12_381::Fr;

    #[test]
    fn test_evaluate() {
        let mut rng = test_rng();
        for _ in 0..100 {
            let cs = ConstraintSystem::new_ref();
            let poly: DensePolynomial<Fr> = DensePolynomial::rand(10, &mut rng);
            let poly_var = {
                let coeff: Vec<_> = poly
                    .coeffs
                    .iter()
                    .map(|&x| FpVar::new_witness(ns!(cs, "coeff"), || Ok(x)).unwrap())
                    .collect();
                DensePolynomialVar::from_coefficients_vec(coeff)
            };
            let point = Fr::rand(&mut rng);
            let point_var = FpVar::new_witness(ns!(cs, "point"), || Ok(point)).unwrap();

            let expected = poly.evaluate(&point);
            let actual = poly_var.evaluate(&point_var).unwrap();

            assert_eq!(actual.value().unwrap(), expected);
            assert!(cs.is_satisfied().unwrap());
        }
    }
}<|MERGE_RESOLUTION|>--- conflicted
+++ resolved
@@ -1,10 +1,6 @@
 use ark_ff::PrimeField;
-<<<<<<< HEAD
-use ark_relations::r1cs::SynthesisError;
+use ark_relations::gr1cs::SynthesisError;
 use ark_std::vec::Vec;
-=======
-use ark_relations::gr1cs::SynthesisError;
->>>>>>> 559ab8c2
 
 use crate::fields::{fp::FpVar, FieldVar};
 
@@ -50,13 +46,8 @@
         poly::polynomial::univariate::dense::DensePolynomialVar, GR1CSVar,
     };
     use ark_poly::{polynomial::univariate::DensePolynomial, DenseUVPolynomial, Polynomial};
-<<<<<<< HEAD
-    use ark_relations::r1cs::ConstraintSystem;
-    use ark_std::{test_rng, UniformRand};
-=======
     use ark_relations::gr1cs::ConstraintSystem;
     use ark_std::{test_rng, vec::Vec, UniformRand};
->>>>>>> 559ab8c2
     use ark_test_curves::bls12_381::Fr;
 
     #[test]
