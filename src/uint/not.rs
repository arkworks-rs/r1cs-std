--- conflicted
+++ resolved
@@ -1,8 +1,5 @@
-<<<<<<< HEAD
-=======
 use ark_ff::Field;
 use ark_relations::gr1cs::SynthesisError;
->>>>>>> 559ab8c2
 use ark_std::ops::Not;
 
 use super::*;
@@ -86,9 +83,6 @@
 #[cfg(test)]
 mod tests {
     use super::*;
-<<<<<<< HEAD
-    use crate::uint::test_utils::{run_unary_exhaustive, run_unary_random};
-=======
     use crate::{
         alloc::{AllocVar, AllocationMode},
         prelude::EqGadget,
@@ -96,7 +90,6 @@
         GR1CSVar,
     };
     use ark_ff::PrimeField;
->>>>>>> 559ab8c2
     use ark_test_curves::bls12_381::Fr;
 
     fn uint_not<T: PrimUInt, const N: usize, F: PrimeField>(
