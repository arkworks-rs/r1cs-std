use crate::cmp::CmpGadget;

use super::*;

impl<const N: usize, T: PrimUInt, F: PrimeField + From<T>> CmpGadget<F> for UInt<N, T, F> {
    fn is_ge(&self, other: &Self) -> Result<Boolean<F>, SynthesisError> {
        if N + 1 < ((F::MODULUS_BIT_SIZE - 1) as usize) {
            let a = self.to_fp()?;
            let b = other.to_fp()?;
            let (bits, _) = (a - b + F::from(T::max_value()) + F::one())
                .to_bits_le_with_top_bits_zero(N + 1)?;
            Ok(bits.last().unwrap().clone())
        } else {
            unimplemented!("bit sizes larger than modulus size not yet supported")
        }
    }
}

#[cfg(test)]
mod tests {
    use super::*;
<<<<<<< HEAD
    use crate::uint::test_utils::{run_binary_exhaustive, run_binary_random};
=======
    use crate::{
        alloc::{AllocVar, AllocationMode},
        prelude::EqGadget,
        uint::test_utils::{run_binary_exhaustive, run_binary_random},
        GR1CSVar,
    };
    use ark_ff::PrimeField;
>>>>>>> 559ab8c2
    use ark_test_curves::bls12_381::Fr;

    fn uint_gt<T: PrimUInt, const N: usize, F: PrimeField + From<T>>(
        a: UInt<N, T, F>,
        b: UInt<N, T, F>,
    ) -> Result<(), SynthesisError> {
        let cs = a.cs().or(b.cs());
        let both_constant = a.is_constant() && b.is_constant();
        let expected_mode = if both_constant {
            AllocationMode::Constant
        } else {
            AllocationMode::Witness
        };
        let computed = a.is_gt(&b)?;
        let expected =
            Boolean::new_variable(cs.clone(), || Ok(a.value()? > b.value()?), expected_mode)?;
        assert_eq!(expected.value(), computed.value());
        expected.enforce_equal(&computed)?;
        if !both_constant {
            assert!(cs.is_satisfied().unwrap());
        }
        Ok(())
    }

    fn uint_lt<T: PrimUInt, const N: usize, F: PrimeField + From<T>>(
        a: UInt<N, T, F>,
        b: UInt<N, T, F>,
    ) -> Result<(), SynthesisError> {
        let cs = a.cs().or(b.cs());
        let both_constant = a.is_constant() && b.is_constant();
        let expected_mode = if both_constant {
            AllocationMode::Constant
        } else {
            AllocationMode::Witness
        };
        let computed = a.is_lt(&b)?;
        let expected =
            Boolean::new_variable(cs.clone(), || Ok(a.value()? < b.value()?), expected_mode)?;
        assert_eq!(expected.value(), computed.value());
        expected.enforce_equal(&computed)?;
        if !both_constant {
            assert!(cs.is_satisfied().unwrap());
        }
        Ok(())
    }

    fn uint_ge<T: PrimUInt, const N: usize, F: PrimeField + From<T>>(
        a: UInt<N, T, F>,
        b: UInt<N, T, F>,
    ) -> Result<(), SynthesisError> {
        let cs = a.cs().or(b.cs());
        let both_constant = a.is_constant() && b.is_constant();
        let expected_mode = if both_constant {
            AllocationMode::Constant
        } else {
            AllocationMode::Witness
        };
        let computed = a.is_ge(&b)?;
        let expected =
            Boolean::new_variable(cs.clone(), || Ok(a.value()? >= b.value()?), expected_mode)?;
        assert_eq!(expected.value(), computed.value());
        expected.enforce_equal(&computed)?;
        if !both_constant {
            assert!(cs.is_satisfied().unwrap());
        }
        Ok(())
    }

    fn uint_le<T: PrimUInt, const N: usize, F: PrimeField + From<T>>(
        a: UInt<N, T, F>,
        b: UInt<N, T, F>,
    ) -> Result<(), SynthesisError> {
        let cs = a.cs().or(b.cs());
        let both_constant = a.is_constant() && b.is_constant();
        let expected_mode = if both_constant {
            AllocationMode::Constant
        } else {
            AllocationMode::Witness
        };
        let computed = a.is_le(&b)?;
        let expected =
            Boolean::new_variable(cs.clone(), || Ok(a.value()? <= b.value()?), expected_mode)?;
        assert_eq!(expected.value(), computed.value());
        expected.enforce_equal(&computed)?;
        if !both_constant {
            assert!(cs.is_satisfied().unwrap());
        }
        Ok(())
    }

    #[test]
    fn u8_gt() {
        run_binary_exhaustive(uint_gt::<u8, 8, Fr>).unwrap()
    }

    #[test]
    fn u16_gt() {
        run_binary_random::<1000, 16, _, _>(uint_gt::<u16, 16, Fr>).unwrap()
    }

    #[test]
    fn u32_gt() {
        run_binary_random::<1000, 32, _, _>(uint_gt::<u32, 32, Fr>).unwrap()
    }

    #[test]
    fn u64_gt() {
        run_binary_random::<1000, 64, _, _>(uint_gt::<u64, 64, Fr>).unwrap()
    }

    #[test]
    fn u128_gt() {
        run_binary_random::<1000, 128, _, _>(uint_gt::<u128, 128, Fr>).unwrap()
    }

    #[test]
    fn u8_lt() {
        run_binary_exhaustive(uint_lt::<u8, 8, Fr>).unwrap()
    }

    #[test]
    fn u16_lt() {
        run_binary_random::<1000, 16, _, _>(uint_lt::<u16, 16, Fr>).unwrap()
    }

    #[test]
    fn u32_lt() {
        run_binary_random::<1000, 32, _, _>(uint_lt::<u32, 32, Fr>).unwrap()
    }

    #[test]
    fn u64_lt() {
        run_binary_random::<1000, 64, _, _>(uint_lt::<u64, 64, Fr>).unwrap()
    }

    #[test]
    fn u128_lt() {
        run_binary_random::<1000, 128, _, _>(uint_lt::<u128, 128, Fr>).unwrap()
    }

    #[test]
    fn u8_le() {
        run_binary_exhaustive(uint_le::<u8, 8, Fr>).unwrap()
    }

    #[test]
    fn u16_le() {
        run_binary_random::<1000, 16, _, _>(uint_le::<u16, 16, Fr>).unwrap()
    }

    #[test]
    fn u32_le() {
        run_binary_random::<1000, 32, _, _>(uint_le::<u32, 32, Fr>).unwrap()
    }

    #[test]
    fn u64_le() {
        run_binary_random::<1000, 64, _, _>(uint_le::<u64, 64, Fr>).unwrap()
    }

    #[test]
    fn u128_le() {
        run_binary_random::<1000, 128, _, _>(uint_le::<u128, 128, Fr>).unwrap()
    }

    #[test]
    fn u8_ge() {
        run_binary_exhaustive(uint_ge::<u8, 8, Fr>).unwrap()
    }

    #[test]
    fn u16_ge() {
        run_binary_random::<1000, 16, _, _>(uint_ge::<u16, 16, Fr>).unwrap()
    }

    #[test]
    fn u32_ge() {
        run_binary_random::<1000, 32, _, _>(uint_ge::<u32, 32, Fr>).unwrap()
    }

    #[test]
    fn u64_ge() {
        run_binary_random::<1000, 64, _, _>(uint_ge::<u64, 64, Fr>).unwrap()
    }

    #[test]
    fn u128_ge() {
        run_binary_random::<1000, 128, _, _>(uint_ge::<u128, 128, Fr>).unwrap()
    }
}<|MERGE_RESOLUTION|>--- conflicted
+++ resolved
@@ -19,9 +19,6 @@
 #[cfg(test)]
 mod tests {
     use super::*;
-<<<<<<< HEAD
-    use crate::uint::test_utils::{run_binary_exhaustive, run_binary_random};
-=======
     use crate::{
         alloc::{AllocVar, AllocationMode},
         prelude::EqGadget,
@@ -29,7 +26,6 @@
         GR1CSVar,
     };
     use ark_ff::PrimeField;
->>>>>>> 559ab8c2
     use ark_test_curves::bls12_381::Fr;
 
     fn uint_gt<T: PrimUInt, const N: usize, F: PrimeField + From<T>>(
